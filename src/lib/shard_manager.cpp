#include "homeobject_impl.hpp"

namespace homeobject {

std::shared_ptr< ShardManager > HomeObjectImpl::shard_manager() { return shared_from_this(); }

ShardManager::AsyncResult< ShardInfo > HomeObjectImpl::create_shard(pg_id_t pg_owner, uint64_t size_bytes) {
    if (0 == size_bytes || max_shard_size() < size_bytes) return folly::makeUnexpected(ShardError::INVALID_ARG);

    return _defer().thenValue([this, pg_owner, size_bytes](auto) mutable -> ShardManager::Result< ShardInfo > {
        return _create_shard(pg_owner, size_bytes);
    });
}

ShardManager::AsyncResult< InfoList > HomeObjectImpl::list_shards(pg_id_t pgid) const {
    return _defer().thenValue([this, pgid](auto) mutable -> ShardManager::Result< InfoList > {
        std::shared_lock lock_guard(_pg_lock);
        auto iter = _pg_map.find(pgid);
        if (iter == _pg_map.cend()) { return folly::makeUnexpected(ShardError::UNKNOWN_PG); }
        auto& pg = iter->second;

        auto info_l = std::list< ShardInfo >();
        for (auto const& shard : pg->shards_) {
<<<<<<< HEAD
            LOGDEBUG("Listing Shard {}", shard->info.id);
            info_l.push_back(shard->info);
=======
            LOGD("found [shard={}]", shard.info.id);
            info_l.push_back(shard.info);
>>>>>>> c251a37a
        }
        return info_l;
    });
}

ShardManager::AsyncResult< ShardInfo > HomeObjectImpl::seal_shard(shard_id_t id) {
    return _get_shard(id).thenValue([this](auto const e) mutable -> ShardManager::Result< ShardInfo > {
        if (!e) return folly::makeUnexpected(ShardError::UNKNOWN_SHARD);
        if (ShardInfo::State::SEALED == e.value()->info.state) return e.value()->info;
        return _seal_shard(e.value()->info.id);
    });
}

ShardManager::AsyncResult< ShardInfo > HomeObjectImpl::get_shard(shard_id_t id) const {
    return _get_shard(id).thenValue([this](auto const e) mutable -> ShardManager::Result< ShardInfo > {
        if (!e) { return folly::makeUnexpected(e.error()); }
        return e.value()->info;
    });
}

///
// This is used as a first call for many operations and initializes the Future.
//
folly::Future< ShardManager::Result< ShardPtr > > HomeObjectImpl::_get_shard(shard_id_t id) const {
    return _defer().thenValue([this, id](auto) -> ShardManager::Result< ShardPtr > {
        auto lg = std::shared_lock(_shard_lock);
        if (auto it = _shard_map.find(id); _shard_map.end() != it) return *(it->second);
        return folly::makeUnexpected(ShardError::UNKNOWN_SHARD);
    });
}

uint64_t HomeObjectImpl::get_current_timestamp() {
    auto now = std::chrono::system_clock::now();
    auto duration = std::chrono::duration_cast< std::chrono::milliseconds >(now.time_since_epoch());
    auto timestamp = static_cast< uint64_t >(duration.count());
    return timestamp;
}

} // namespace homeobject<|MERGE_RESOLUTION|>--- conflicted
+++ resolved
@@ -21,13 +21,8 @@
 
         auto info_l = std::list< ShardInfo >();
         for (auto const& shard : pg->shards_) {
-<<<<<<< HEAD
-            LOGDEBUG("Listing Shard {}", shard->info.id);
+            LOGD("found [shard={}]", shard->info.id);
             info_l.push_back(shard->info);
-=======
-            LOGD("found [shard={}]", shard.info.id);
-            info_l.push_back(shard.info);
->>>>>>> c251a37a
         }
         return info_l;
     });
