--- conflicted
+++ resolved
@@ -1,15 +1,12 @@
 #include "replication_message.hpp"
 #include "replication_state_machine.hpp"
 #include "hs_backend_config.hpp"
-<<<<<<< HEAD
-=======
-#include "lib/blob_route.hpp"
-
-#include "generated/resync_pg_shard_generated.h"
+
+#include "generated/resync_pg_data_generated.h"
+#include "generated/resync_shard_data_generated.h"
 #include "generated/resync_blob_data_generated.h"
 #include <homestore/replication/repl_dev.h>
 #include <homestore/replication/repl_decls.h>
->>>>>>> 160f8c10
 
 namespace homeobject {
 void ReplicationStateMachine::on_commit(int64_t lsn, const sisl::blob& header, const sisl::blob& key,
@@ -350,7 +347,13 @@
             // TODO: Reset all data of current PG - let's resync on a pristine base
         }
 
-        m_snp_rcv_handler->process_pg_snapshot_data(*pg_data);
+        auto ret = m_snp_rcv_handler->process_pg_snapshot_data(*pg_data);
+        if (ret) {
+            // Do not proceed, will request for resending the PG data
+            LOGE("Failed to process PG snapshot data lsn:{} obj_id {} shard {} batch {}, err {}", s->get_last_log_idx(),
+                 obj_id.value, obj_id.shard_seq_num, obj_id.batch_id, ret);
+            return;
+        }
         snp_data->offset =
             objId(HSHomeObject::get_sequence_num_from_shard_id(m_snp_rcv_handler->get_next_shard()), 0).value;
         LOGD("Write snapshot, processed PG data pg_id:{} {}", pg_data->pg_id(), log_suffix);
@@ -369,10 +372,10 @@
             // Do not proceed, will request for resending the shard data
             LOGE("Failed to process shard snapshot data lsn:{} obj_id {} shard {} batch {}, err {}",
                  s->get_last_log_idx(), obj_id.value, obj_id.shard_seq_num, obj_id.batch_id, ret);
-        } else {
-            // Request for the next batch
-            snp_data->offset = objId(obj_id.shard_seq_num, 1).value;
-        }
+            return;
+        }
+        // Request for the next batch
+        snp_data->offset = objId(obj_id.shard_seq_num, 1).value;
         LOGD("Write snapshot, processed shard data shard_seq_num:{} {}", obj_id.shard_seq_num, log_suffix);
         return;
     }
