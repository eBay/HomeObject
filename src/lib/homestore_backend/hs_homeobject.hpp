#pragma once

#include <memory>
#include <mutex>

#include <homestore/homestore.hpp>
#include <homestore/index/index_table.hpp>
#include <homestore/superblk_handler.hpp>
#include <homestore/replication/repl_dev.h>

#include "heap_chunk_selector.h"
#include "lib/homeobject_impl.hpp"
#include "replication_message.hpp"

namespace homestore {
struct meta_blk;
class IndexTableBase;
} // namespace homestore

namespace homeobject {

class BlobRouteKey;
class BlobRouteValue;
using BlobIndexTable = homestore::IndexTable< BlobRouteKey, BlobRouteValue >;
class HomeObjCPContext;

class HSHomeObject : public HomeObjectImpl {
    /// NOTE: Be wary to change these as they effect on-disk format!
    inline static auto const _svc_meta_name = std::string("HomeObject");
    inline static auto const _pg_meta_name = std::string("PGManager");
    inline static auto const _shard_meta_name = std::string("ShardManager");
    ///

    /// Overridable Helpers
    ShardManager::AsyncResult< ShardInfo > _create_shard(pg_id_t, uint64_t size_bytes) override;
    ShardManager::AsyncResult< ShardInfo > _seal_shard(ShardInfo const&) override;

    BlobManager::AsyncResult< blob_id_t > _put_blob(ShardInfo const&, Blob&&) override;
    BlobManager::AsyncResult< Blob > _get_blob(ShardInfo const&, blob_id_t, uint64_t off = 0,
                                               uint64_t len = 0) const override;
    BlobManager::NullAsyncResult _del_blob(ShardInfo const&, blob_id_t) override;

    PGManager::NullAsyncResult _create_pg(PGInfo&& pg_info, std::set< peer_id_t > const& peers) override;
    PGManager::NullAsyncResult _replace_member(pg_id_t id, peer_id_t const& old_member,
                                               PGMember const& new_member) override;

    bool _get_stats(pg_id_t id, PGStats& stats) const override;
    void _get_pg_ids(std::vector< pg_id_t >& pg_ids) const override;

    HomeObjectStats _get_stats() const override;

    // Mapping from index table uuid to pg id.
    std::shared_mutex index_lock_;
    struct PgIndexTable {
        pg_id_t pg_id;
        std::shared_ptr< BlobIndexTable > index_table;
    };
    std::unordered_map< std::string, PgIndexTable > index_table_pg_map_;

public:
#pragma pack(1)
    struct pg_members {
        static constexpr uint64_t max_name_len = 32;
        peer_id_t id;
        char name[max_name_len];
        int32_t priority{0};
    };

    struct pg_info_superblk {
        pg_id_t id;
        uint32_t num_members;
        peer_id_t replica_set_uuid;
        homestore::uuid_t index_table_uuid;
        blob_id_t blob_sequence_num;
        pg_members members[1]; // ISO C++ forbids zero-size array

        uint32_t size() const { return sizeof(pg_info_superblk) + ((num_members - 1) * sizeof(pg_members)); }
        static std::string name() { return _pg_meta_name; }

        pg_info_superblk() = default;
        pg_info_superblk(pg_info_superblk const& rhs) { *this = rhs; }

        pg_info_superblk& operator=(pg_info_superblk const& rhs) {
            id = rhs.id;
            num_members = rhs.num_members;
            replica_set_uuid = rhs.replica_set_uuid;
            index_table_uuid = rhs.index_table_uuid;
            blob_sequence_num = rhs.blob_sequence_num;
            memcpy(members, rhs.members, sizeof(pg_members) * num_members);
            return *this;
        }

        void copy(pg_info_superblk const& rhs) { *this = rhs; }
    };

    struct shard_info_superblk {
        shard_id_t id;
        pg_id_t placement_group;
        ShardInfo::State state;
        uint64_t created_time;
        uint64_t last_modified_time;
        uint64_t available_capacity_bytes;
        uint64_t total_capacity_bytes;
        uint64_t deleted_capacity_bytes;
        homestore::chunk_num_t chunk_id;
    };
#pragma pack()

    struct HS_PG : public PG {
        // Only accessible during PG creation, after that it is not accessible.
        homestore::superblk< pg_info_superblk > pg_sb_;
        pg_info_superblk* cache_pg_sb_{nullptr}; // always up-to-date;
        shared< homestore::ReplDev > repl_dev_;

        std::optional< homestore::chunk_num_t > any_allocated_chunk_id_{};
        std::shared_ptr< BlobIndexTable > index_table_;

        HS_PG(PGInfo info, shared< homestore::ReplDev > rdev, shared< BlobIndexTable > index_table);
        HS_PG(homestore::superblk< pg_info_superblk >&& sb, shared< homestore::ReplDev > rdev);

        void init_cp();

        virtual ~HS_PG() {
            if (cache_pg_sb_) {
                free(cache_pg_sb_);
                cache_pg_sb_ = nullptr;
            }
        }

        static PGInfo pg_info_from_sb(homestore::superblk< pg_info_superblk > const& sb);

        ///////////////// PG stats APIs /////////////////
        /// Note: Caller needs to hold the _pg_lock before calling these apis
        /**
         * Returns the total number of created shards on this PG.
         * It is caller's responsibility to hold the _pg_lock.
         */
        uint32_t total_shards() const;

        /**
         * Returns the number of open shards on this PG.
         */
        uint32_t open_shards() const;

        /**
         * Retrieves the device hint associated with this PG(if any shard is created).
         *
         * @param selector The HeapChunkSelector object.
         * @return An optional uint32_t value representing the device hint, or std::nullopt if no hint is available.
         */
        std::optional< uint32_t > dev_hint(cshared< HeapChunkSelector >) const;
    };

    struct HS_Shard : public Shard {
        homestore::superblk< shard_info_superblk > sb_;
        HS_Shard(ShardInfo info, homestore::chunk_num_t chunk_id);
        HS_Shard(homestore::superblk< shard_info_superblk >&& sb);
        ~HS_Shard() override = default;

        void update_info(const ShardInfo& info);
        void write_sb();
        auto chunk_id() const { return sb_->chunk_id; }
        static ShardInfo shard_info_from_sb(homestore::superblk< shard_info_superblk > const& sb);
    };

#pragma pack(1)
    // Every blob payload stored in disk as blob header | blob data | blob metadata(optional) | padding.
    // Padding of zeroes is added to make sure the whole payload be aligned to device block size.
    struct BlobHeader {
        static constexpr uint64_t blob_max_hash_len = 32;
        static constexpr uint8_t blob_header_version = 0x01;
        static constexpr uint64_t blob_header_magic = 0x21fdffdba8d68fc6; // echo "BlobHeader" | md5sum

        enum class HashAlgorithm : uint8_t {
            NONE = 0,
            CRC32 = 1,
            MD5 = 2,
            SHA1 = 3,
        };

        uint64_t magic{blob_header_magic};
        uint8_t version{blob_header_version};
        HashAlgorithm hash_algorithm;
        uint8_t hash[blob_max_hash_len]{};
        shard_id_t shard_id;
        blob_id_t blob_id;
        uint32_t blob_size{};
        uint64_t object_offset{};   // Offset of this blob in the object. Provided by GW.
        uint32_t user_key_offset{}; // Offset of metadata stored after the blob data.
        uint32_t user_key_size{};

        bool valid() const { return magic == blob_header_magic || version <= blob_header_version; }
        std::string to_string() {
            return fmt::format("magic={:#x} version={} shard={} blob_size={} user_size={} algo={} hash={}\n", magic,
                               version, shard_id, blob_size, user_key_size, (uint8_t)hash_algorithm,
                               spdlog::to_hex(hash, hash + blob_max_hash_len));
        }
    };
#pragma pack()

    struct BlobInfo {
        shard_id_t shard_id;
        blob_id_t blob_id;
        homestore::MultiBlkId pbas;
    };

    enum class BlobState : uint8_t {
        ALIVE = 0,
        TOMBSTONE = 1,
        ALL = 2,
    };

    inline const static homestore::MultiBlkId tombstone_pbas{0, 0, 0};

private:
    shared< HeapChunkSelector > chunk_selector_;
<<<<<<< HEAD
    // iomgr::timer_handle_t ho_timer_thread_handle_;
=======
    iomgr::timer_handle_t ho_timer_thread_handle_;
    bool recovery_done_{false};
>>>>>>> 68d9b2d7

private:
    static homestore::ReplicationService& hs_repl_service() { return homestore::hs()->repl_service(); }

    void add_pg_to_map(unique< HS_PG > hs_pg);
    shard_id_t generate_new_shard_id(pg_id_t pg);
    uint64_t get_sequence_num_from_shard_id(uint64_t shard_id_t);

    static ShardInfo deserialize_shard_info(const char* shard_info_str, size_t size);
    static std::string serialize_shard_info(const ShardInfo& info);
    void add_new_shard_to_map(ShardPtr&& shard);
    void update_shard_in_map(const ShardInfo& shard_info);
    void do_shard_message_commit(int64_t lsn, ReplicationMessageHeader& header, homestore::MultiBlkId const& blkids,
                                 sisl::blob value, cintrusive< homestore::repl_req_ctx >& hs_ctx);
    // recover part
    void register_homestore_metablk_callback();
    void on_pg_meta_blk_found(sisl::byte_view const& buf, void* meta_cookie);
    void on_shard_meta_blk_found(homestore::meta_blk* mblk, sisl::byte_view buf);
    void on_shard_meta_blk_recover_completed(bool success);

    void persist_pg_sb();

public:
    using HomeObjectImpl::HomeObjectImpl;
    ~HSHomeObject() override;

    /**
     * Initializes the homestore.
     */
    void init_homestore();

#if 0
    /**
     * @brief Initializes a timer thread.
     *
     */
    void init_timer_thread();
#endif

    /**
     * @brief Initializes the checkpinting for the home object.
     *
     */
    void init_cp();

    /**
     * @brief Callback function invoked when a message is committed on a shard.
     *
     * @param lsn The logical sequence number of the message.
     * @param header The header of the message.
     * @param blkids The IDs of the blocks associated with the message.
     * @param repl_dev The replication device.
     * @param hs_ctx The replication request context.
     */
    void on_shard_message_commit(int64_t lsn, sisl::blob const& header, homestore::MultiBlkId const& blkids,
                                 homestore::ReplDev* repl_dev, cintrusive< homestore::repl_req_ctx >& hs_ctx);

    /**
     * @brief Retrieves the chunk number associated with the given shard ID.
     *
     * @param id The ID of the shard to retrieve the chunk number for.
     * @return An optional chunk number if the shard ID is valid, otherwise an empty optional.
     */
    std::optional< homestore::chunk_num_t > get_shard_chunk(shard_id_t id) const;

    /**
     * @brief Returns any chunk number for the given pg ID.
     *
     * @param pg The pg ID to get the chunk number for.
     * @return An optional chunk number if the pg ID exists, otherwise std::nullopt.
     */
    std::optional< homestore::chunk_num_t > get_any_chunk_id(pg_id_t const pg);

    cshared< HeapChunkSelector > chunk_selector() const { return chunk_selector_; }

    bool on_pre_commit_shard_msg(int64_t lsn, sisl::blob const& header, sisl::blob const& key,
                                 cintrusive< homestore::repl_req_ctx >&);
    void on_rollback_shard_msg(int64_t lsn, sisl::blob const& header, sisl::blob const& key,
                               cintrusive< homestore::repl_req_ctx >&);
    void on_shard_message_commit(int64_t lsn, sisl::blob const& header, sisl::blob const& key,
                                 cintrusive< homestore::repl_req_ctx >& hs_ctx);

    // Blob manager related.
    void on_blob_put_commit(int64_t lsn, sisl::blob const& header, sisl::blob const& key,
                            const homestore::MultiBlkId& pbas, cintrusive< homestore::repl_req_ctx >& hs_ctx);
    void on_blob_del_commit(int64_t lsn, sisl::blob const& header, sisl::blob const& key,
                            cintrusive< homestore::repl_req_ctx >& hs_ctx);
    homestore::blk_alloc_hints blob_put_get_blk_alloc_hints(sisl::blob const& header,
                                                            cintrusive< homestore::repl_req_ctx >& ctx);
    void compute_blob_payload_hash(BlobHeader::HashAlgorithm algorithm, const uint8_t* blob_bytes, size_t blob_size,
                                   const uint8_t* user_key_bytes, size_t user_key_size, uint8_t* hash_bytes,
                                   size_t hash_len) const;

    std::shared_ptr< BlobIndexTable > create_index_table();

    std::shared_ptr< BlobIndexTable > recover_index_table(homestore::superblk< homestore::index_table_sb >&& sb);

    BlobManager::NullResult add_to_index_table(shared< BlobIndexTable > index_table, const BlobInfo& blob_info);

    BlobManager::Result< homestore::MultiBlkId >
    get_blob_from_index_table(shared< BlobIndexTable > index_table, shard_id_t shard_id, blob_id_t blob_id) const;

    BlobManager::Result< homestore::MultiBlkId > move_to_tombstone(shared< BlobIndexTable > index_table,
                                                                   const BlobInfo& blob_info);
    void print_btree_index(pg_id_t pg_id);

    // void trigger_timed_events();
};

class BlobIndexServiceCallbacks : public homestore::IndexServiceCallbacks {
public:
    BlobIndexServiceCallbacks(HSHomeObject* home_object) : home_object_(home_object) {}
    std::shared_ptr< homestore::IndexTableBase >
    on_index_table_found(homestore::superblk< homestore::index_table_sb >&& sb) override {
        LOGI("Recovered index table to index service");
        return home_object_->recover_index_table(std::move(sb));
    }

private:
    HSHomeObject* home_object_;
};

} // namespace homeobject<|MERGE_RESOLUTION|>--- conflicted
+++ resolved
@@ -214,12 +214,7 @@
 
 private:
     shared< HeapChunkSelector > chunk_selector_;
-<<<<<<< HEAD
-    // iomgr::timer_handle_t ho_timer_thread_handle_;
-=======
-    iomgr::timer_handle_t ho_timer_thread_handle_;
     bool recovery_done_{false};
->>>>>>> 68d9b2d7
 
 private:
     static homestore::ReplicationService& hs_repl_service() { return homestore::hs()->repl_service(); }
