--- conflicted
+++ resolved
@@ -150,7 +150,8 @@
         RELEASE_ASSERT(index_table_pg_map_.count(uuid_str) == 0, "duplicate index table found");
         index_table_pg_map_[uuid_str] = PgIndexTable{pg_id, index_table};
 
-        LOGI("Index table created for pg {} uuid {}", pg_id, uuid_str);
+        LOGI("create pg {} successfully, index table uuid={} pg_size={} num_chunk={}", pg_id, uuid_str, pg_info.size,
+             num_chunk.value());
         hs_pg->index_table_ = index_table;
         // Add to index service, so that it gets cleaned up when index service is shutdown.
         hs()->index_service().add_index_table(index_table);
@@ -194,26 +195,6 @@
             ctx->promise_.setValue(folly::Unit());
         }
     }
-<<<<<<< HEAD
-=======
-    // create index table and pg
-    // TODO create index table during create shard.
-    auto index_table = create_index_table();
-    auto uuid_str = boost::uuids::to_string(index_table->uuid());
-
-    auto hs_pg = std::make_unique< HS_PG >(std::move(pg_info), std::move(repl_dev), index_table, chunk_ids);
-    std::scoped_lock lock_guard(index_lock_);
-    RELEASE_ASSERT(index_table_pg_map_.count(uuid_str) == 0, "duplicate index table found");
-    index_table_pg_map_[uuid_str] = PgIndexTable{pg_id, index_table};
-
-    LOGI("create pg {} successfully, index table uuid={} pg_size={} num_chunk={}", pg_id, uuid_str, pg_info.size,
-         num_chunk.value());
-    hs_pg->index_table_ = index_table;
-    // Add to index service, so that it gets cleaned up when index service is shutdown.
-    homestore::hs()->index_service().add_index_table(index_table);
-    add_pg_to_map(std::move(hs_pg));
-    if (ctx) ctx->promise_.setValue(folly::Unit());
->>>>>>> 89f32a64
 }
 
 PGManager::NullAsyncResult HSHomeObject::_replace_member(pg_id_t pg_id, peer_id_t const& old_member_id,
