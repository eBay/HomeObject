--- conflicted
+++ resolved
@@ -128,30 +128,6 @@
     homestore::superblk< pg_info_superblk > pg_sb(_pg_meta_name);
     pg_sb.load(buf, meta_cookie);
 
-<<<<<<< HEAD
-    hs_repl_service()
-        .open_repl_dev(pg_sb->replica_set_uuid, std::make_unique< ReplicationStateMachine >(this))
-        .thenValue([this, pg_sb = std::move(pg_sb)](auto&& v) mutable {
-            if (v.hasError()) {
-                // TODO: We need to raise an alert here, since without pg repl_dev all operations on that pg will fail
-                LOGE("open_repl_dev for group_id={} has failed", boost::uuids::to_string(pg_sb->replica_set_uuid));
-                return;
-            }
-
-            auto pg_id = pg_sb->id;
-            auto uuid_str = boost::uuids::to_string(pg_sb->index_table_uuid);
-            auto hs_pg = std::make_unique< HS_PG >(std::move(pg_sb), std::move(v.value()));
-            // During PG recovery check if index is already recoverd else
-            // add entry in map, so that index recovery can update the PG.
-            std::scoped_lock lg(index_lock_);
-            auto it = index_table_pg_map_.find(uuid_str);
-            RELEASE_ASSERT(it != index_table_pg_map_.end(), "IndexTable should be recovered before PG");
-            hs_pg->index_table_ = it->second.index_table;
-            it->second.pg_id = pg_id;
-
-            add_pg_to_map(std::move(hs_pg));
-        });
-=======
     auto v = hs_repl_service().get_repl_dev(pg_sb->replica_set_uuid);
     if (v.hasError()) {
         // TODO: We need to raise an alert here, since without pg repl_dev all operations on that pg will fail
@@ -170,7 +146,6 @@
     it->second.pg_id = pg_id;
 
     add_pg_to_map(std::move(hs_pg));
->>>>>>> 68d9b2d7
 }
 
 PGInfo HSHomeObject::HS_PG::pg_info_from_sb(homestore::superblk< pg_info_superblk > const& sb) {
