#include "hs_homeobject.hpp"
#include "replication_message.hpp"
#include "replication_state_machine.hpp"
#include "lib/homeobject_impl.hpp"
#include "lib/blob_route.hpp"
#include <homestore/homestore.hpp>
#include <homestore/blkdata_service.hpp>

SISL_LOGGING_DECL(blobmgr)

#define BLOG(level, shard_id, blob_id, msg, ...)                                                                       \
    LOG##level##MOD(blobmgr, "[pg={},shard={},blob={}] " msg, (shard_id >> homeobject::shard_width),                   \
                    (shard_id & homeobject::shard_mask), blob_id, ##__VA_ARGS__)

#define BLOGT(shard_id, blob_id, msg, ...) BLOG(TRACE, shard_id, blob_id, msg, ##__VA_ARGS__)
#define BLOGD(shard_id, blob_id, msg, ...) BLOG(DEBUG, shard_id, blob_id, msg, ##__VA_ARGS__)
#define BLOGI(shard_id, blob_id, msg, ...) BLOG(INFO, shard_id, blob_id, msg, ##__VA_ARGS__)
#define BLOGW(shard_id, blob_id, msg, ...) BLOG(WARN, shard_id, blob_id, msg, ##__VA_ARGS__)
#define BLOGE(shard_id, blob_id, msg, ...) BLOG(ERROR, shard_id, blob_id, msg, ##__VA_ARGS__)
#define BLOGC(shard_id, blob_id, msg, ...) BLOG(CRITICAL, shard_id, blob_id, msg, ##__VA_ARGS__)

namespace homeobject {

BlobError toBlobError(ReplServiceError const& e) {
    switch (e) {
    case ReplServiceError::BAD_REQUEST:
        [[fallthrough]];
    case ReplServiceError::CANCELLED:
        [[fallthrough]];
    case ReplServiceError::CONFIG_CHANGING:
        [[fallthrough]];
    case ReplServiceError::SERVER_ALREADY_EXISTS:
        [[fallthrough]];
    case ReplServiceError::SERVER_IS_JOINING:
        [[fallthrough]];
    case ReplServiceError::SERVER_IS_LEAVING:
        [[fallthrough]];
    case ReplServiceError::RESULT_NOT_EXIST_YET:
        [[fallthrough]];
    case ReplServiceError::TERM_MISMATCH:
        return BlobError(BlobErrorCode::REPLICATION_ERROR);
    case ReplServiceError::NOT_LEADER:
        return BlobError(BlobErrorCode::NOT_LEADER);
    case ReplServiceError::TIMEOUT:
        return BlobError(BlobErrorCode::TIMEOUT);
    case ReplServiceError::NOT_IMPLEMENTED:
        return BlobError(BlobErrorCode::UNSUPPORTED_OP);
    case ReplServiceError::OK:
        DEBUG_ASSERT(false, "Should not process OK!");
        [[fallthrough]];
    case ReplServiceError::FAILED:
        return BlobError(BlobErrorCode::UNKNOWN);
    default:
        return BlobError(BlobErrorCode::UNKNOWN);
    }
}

struct put_blob_req_ctx : public repl_result_ctx< BlobManager::Result< HSHomeObject::BlobInfo > > {
    uint32_t blob_header_idx_{0};

    // Unaligned buffer is good enough for header and key, since they will be explicity copied
    static intrusive< put_blob_req_ctx > make(uint32_t data_hdr_size) {
        return intrusive< put_blob_req_ctx >{new put_blob_req_ctx(data_hdr_size)};
    }

    put_blob_req_ctx(uint32_t data_hdr_size) : repl_result_ctx(0u /* header_extn_size */, sizeof(blob_id_t)) {
        uint32_t aligned_size = uint32_cast(sisl::round_up(data_hdr_size, io_align));
        sisl::io_blob_safe buf{aligned_size, io_align};
        new (buf.bytes()) HSHomeObject::BlobHeader();
        add_data_sg(std::move(buf));
        blob_header_idx_ = data_bufs_.size() - 1;
    }

    void copy_user_key(std::string const& user_key) {
        std::memcpy((blob_header_buf().bytes() + sizeof(HSHomeObject::BlobHeader)), user_key.data(), user_key.size());
    }

    HSHomeObject::BlobHeader* blob_header() { return r_cast< HSHomeObject::BlobHeader* >(blob_header_buf().bytes()); }
    sisl::io_blob_safe& blob_header_buf() { return data_bufs_[blob_header_idx_]; }
};

BlobManager::AsyncResult< blob_id_t > HSHomeObject::_put_blob(ShardInfo const& shard, Blob&& blob) {
    auto& pg_id = shard.placement_group;
    shared< homestore::ReplDev > repl_dev;
    blob_id_t new_blob_id;
    {
        std::shared_lock lock_guard(_pg_lock);
        auto iter = _pg_map.find(pg_id);
        RELEASE_ASSERT(iter != _pg_map.end(), "PG not found");
        auto hs_pg = static_cast< HS_PG* >(iter->second.get());
        repl_dev = hs_pg->repl_dev_;
        hs_pg->durable_entities_update(
            [&new_blob_id](auto& de) { new_blob_id = de.blob_sequence_num.fetch_add(1, std::memory_order_relaxed); },
            false /* dirty */);

        DEBUG_ASSERT_LT(new_blob_id, std::numeric_limits< decltype(new_blob_id) >::max(),
                        "exhausted all available blob ids");
    }

    RELEASE_ASSERT(repl_dev != nullptr, "Repl dev instance null");

    if (!repl_dev->is_leader()) {
        LOGW("failed to put blob for pg [{}], shard [{}], not leader", pg_id, shard.id);
        return folly::makeUnexpected(BlobErrorCode::NOT_LEADER);
    }

    // Create a put_blob request which allocates for header, key and blob_header, user_key. Data sgs are added later
    auto req = put_blob_req_ctx::make(sizeof(BlobHeader) + blob.user_key.size());
    req->header()->msg_type = ReplicationMessageType::PUT_BLOB_MSG;
    req->header()->payload_size = 0;
    req->header()->payload_crc = 0;
    req->header()->shard_id = shard.id;
    req->header()->pg_id = pg_id;
    req->header()->seal();

    // Serialize blob_id as Replication key
    *(reinterpret_cast< blob_id_t* >(req->key_buf().bytes())) = new_blob_id;

    // Now we are in data section. Data section has 4 areas
    // 1. Blob header (information about the type of blob, size, hash etc)
    // 2. User Key (if present)
    // 3. Actual data blobs
    // 4. Any padding of zeros (to round off to nearest block size)

    // Blob Header section.
    auto const blob_size = blob.body.size();
    req->blob_header()->type = DataHeader::data_type_t::BLOB_INFO;
    req->blob_header()->shard_id = shard.id;
    req->blob_header()->blob_id = new_blob_id;
    req->blob_header()->hash_algorithm = BlobHeader::HashAlgorithm::CRC32;
    req->blob_header()->blob_size = blob_size;
    req->blob_header()->user_key_size = blob.user_key.size();
    req->blob_header()->object_offset = blob.object_off;

    // Append the user key information if present.
    if (!blob.user_key.empty()) { req->copy_user_key(blob.user_key); }

    // Set offset of actual data after the blob header and user key (rounded off)
    req->blob_header()->data_offset = req->blob_header_buf().size();

    // In case blob body is not aligned, create a new aligned buffer and copy the blob body.
    if (((r_cast< uintptr_t >(blob.body.cbytes()) % io_align) != 0) || ((blob_size % io_align) != 0)) {
        // If address or size is not aligned, create a separate aligned buffer and do expensive memcpy.
        sisl::io_blob_safe new_body = sisl::io_blob_safe(sisl::round_up(blob_size, io_align), io_align);
        std::memcpy(new_body.bytes(), blob.body.cbytes(), blob_size);
        blob.body = std::move(new_body);
    }

    // Compute the checksum of blob and metadata.
    compute_blob_payload_hash(req->blob_header()->hash_algorithm, blob.body.cbytes(), blob_size,
                              (uint8_t*)blob.user_key.data(), blob.user_key.size(), req->blob_header()->hash,
                              BlobHeader::blob_max_hash_len);

    // Add blob body to the request
    req->add_data_sg(std::move(blob.body));

    // Check if any padding of zeroes needs to be added to be aligned to device block size.
    auto pad_len = sisl::round_up(req->data_sgs().size, repl_dev->get_blk_size()) - req->data_sgs().size;
    if (pad_len != 0) {
        sisl::io_blob_safe& zbuf = get_pad_buf(pad_len);
        req->add_data_sg(zbuf.bytes(), pad_len);
    }

    BLOGT(req->blob_header()->shard_id, req->blob_header()->blob_id, "Put blob: header=[{}] sgs=[{}]",
          req->blob_header()->to_string(), req->data_sgs_string());

    repl_dev->async_alloc_write(req->cheader_buf(), req->ckey_buf(), req->data_sgs(), req);
    return req->result().deferValue([this, req, repl_dev](const auto& result) -> BlobManager::AsyncResult< blob_id_t > {
        if (result.hasError()) {
            auto err = result.error();
            if (err.getCode() == BlobErrorCode::NOT_LEADER) { err.current_leader = repl_dev->get_leader_id(); }
            return folly::makeUnexpected(err);
        }
        auto blob_info = result.value();
        BLOGT(blob_info.shard_id, blob_info.blob_id, "Put blob success blkid=[{}]", blob_info.pbas.to_string());
        return blob_info.blob_id;
    });
}

bool HSHomeObject::local_add_blob_info(pg_id_t const pg_id, BlobInfo const& blob_info) {
    HS_PG* hs_pg{nullptr};
    {
        shared_lock lock_guard(_pg_lock);
        const auto iter = _pg_map.find(pg_id);
        RELEASE_ASSERT(iter != _pg_map.end(), "PG not found");
        hs_pg = dynamic_cast< HS_PG* >(iter->second.get());
    }
    shared< BlobIndexTable > index_table = hs_pg->index_table_;
    RELEASE_ASSERT(index_table != nullptr, "Index table not initialized");

    // Write to index table with key {shard id, blob id} and value {pba}.
    auto const [exist_already, status] = add_to_index_table(index_table, blob_info);
    LOGTRACEMOD(blobmgr, "blob put commit shard_id: {} blob_id: {}, exist_already:{}, status:{}, pbas: {}",
                blob_info.shard_id, blob_info.blob_id, exist_already, status, blob_info.pbas.to_string());
    if (!exist_already) {
        if (status != homestore::btree_status_t::success) {
            LOGE("Failed to insert into index table for blob {} err {}", blob_info.blob_id, enum_name(status));
            return false;
        }
        // The PG superblock (durable entities) will be persisted as part of HS_CLIENT Checkpoint, which is always
        // done ahead of the Index Checkpoint. Hence, if the index already has this entity, whatever durable
        // counters updated as part of the update would have been persisted already in PG superblock. So if we were
        // to increment now, it will be a duplicate increment, hence ignoring for cases where index already exist
        // for this blob put.

        // Update the durable counters. We need to update the blob_sequence_num here only for replay case, as the
        // number is already updated in the put_blob call.
        hs_pg->durable_entities_update([&blob_info](auto& de) {
            auto existing_blob_id = de.blob_sequence_num.load();
            auto next_blob_id = blob_info.blob_id + 1;
            while (next_blob_id > existing_blob_id &&
                   // we need update the blob_sequence_num to existing_blob_id+1 so that if leader changes, we can
                   // still get the up-to-date blob_sequence_num
                   !de.blob_sequence_num.compare_exchange_weak(existing_blob_id, next_blob_id)) {}
            de.active_blob_count.fetch_add(1, std::memory_order_relaxed);
            de.total_occupied_blk_count.fetch_add(blob_info.pbas.blk_count(), std::memory_order_relaxed);
        });
    }
    return true;
}

void HSHomeObject::on_blob_put_commit(int64_t lsn, sisl::blob const& header, sisl::blob const& key,
                                      homestore::MultiBlkId const& pbas,
                                      cintrusive< homestore::repl_req_ctx >& hs_ctx) {
    LOGTRACEMOD(blobmgr, "blob put commit lsn:{}, pbas:{}", lsn, pbas.to_string());
    repl_result_ctx< BlobManager::Result< BlobInfo > >* ctx{nullptr};
    if (hs_ctx && hs_ctx->is_proposer()) {
        ctx = boost::static_pointer_cast< repl_result_ctx< BlobManager::Result< BlobInfo > > >(hs_ctx).get();
    }

    auto msg_header = r_cast< ReplicationMessageHeader const* >(header.cbytes());
    if (msg_header->corrupted()) {
        LOGE("replication message header is corrupted with crc error, lsn:{}", lsn);
        if (ctx) { ctx->promise_.setValue(folly::makeUnexpected(BlobError(BlobErrorCode::CHECKSUM_MISMATCH))); }
        return;
    }

    auto const blob_id = *(reinterpret_cast< blob_id_t* >(const_cast< uint8_t* >(key.cbytes())));
    auto const pg_id = msg_header->pg_id;

    BlobInfo blob_info;
    blob_info.shard_id = msg_header->shard_id;
    blob_info.blob_id = blob_id;
    blob_info.pbas = pbas;

    bool success = local_add_blob_info(pg_id, blob_info);

    if (ctx) {
        ctx->promise_.setValue(success ? BlobManager::Result< BlobInfo >(blob_info)
                                       : folly::makeUnexpected(BlobError(BlobErrorCode::INDEX_ERROR)));
    }
}

BlobManager::AsyncResult< Blob > HSHomeObject::_get_blob(ShardInfo const& shard, blob_id_t blob_id, uint64_t req_offset,
                                                         uint64_t req_len) const {
    auto& pg_id = shard.placement_group;
    shared< BlobIndexTable > index_table;
    shared< homestore::ReplDev > repl_dev;
    {
        std::shared_lock lock_guard(_pg_lock);
        auto iter = _pg_map.find(pg_id);
        RELEASE_ASSERT(iter != _pg_map.end(), "PG not found");
        repl_dev = static_cast< HS_PG* >(iter->second.get())->repl_dev_;
        index_table = static_cast< HS_PG* >(iter->second.get())->index_table_;
    }

    RELEASE_ASSERT(repl_dev != nullptr, "Repl dev instance null");
    RELEASE_ASSERT(index_table != nullptr, "Index table instance null");

    auto r = get_blob_from_index_table(index_table, shard.id, blob_id);
    if (!r) {
        BLOGE(shard.id, blob_id, "Blob not found in index during get blob");
        return folly::makeUnexpected(r.error());
    }

    return _get_blob_data(repl_dev, shard.id, blob_id, req_offset, req_len, r.value() /* blkid*/);
}

BlobManager::AsyncResult< Blob > HSHomeObject::_get_blob_data(const shared< homestore::ReplDev >& repl_dev,
                                                              shard_id_t shard_id, blob_id_t blob_id,
                                                              uint64_t req_offset, uint64_t req_len,
                                                              const homestore::MultiBlkId& blkid) const {
    auto const total_size = blkid.blk_count() * repl_dev->get_blk_size();
    sisl::io_blob_safe read_buf{total_size, io_align};

    sisl::sg_list sgs;
    sgs.size = total_size;
    sgs.iovs.emplace_back(iovec{.iov_base = read_buf.bytes(), .iov_len = read_buf.size()});

    BLOGT(shard_id, blob_id, "Blob get request: blkid={}, buf={}", blkid.to_string(), (void*)read_buf.bytes());
    return repl_dev->async_read(blkid, sgs, total_size)
        .thenValue([this, blob_id, shard_id, req_len, req_offset, blkid, repl_dev,
                    read_buf = std::move(read_buf)](auto&& result) mutable -> BlobManager::AsyncResult< Blob > {
            if (result) {
                BLOGE(shard_id, blob_id, "Failed to get blob: err={}", blob_id, shard_id, result.value());
                return folly::makeUnexpected(BlobError(BlobErrorCode::READ_FAILED));
            }

            BlobHeader const* header = r_cast< BlobHeader const* >(read_buf.cbytes());
            if (!header->valid()) {
                BLOGE(shard_id, blob_id, "Invalid header found: [header={}]", header->to_string());
                return folly::makeUnexpected(BlobError(BlobErrorCode::READ_FAILED));
            }

            if (header->shard_id != shard_id) {
                BLOGE(shard_id, blob_id, "Invalid shard_id in header: [header={}]", header->to_string());
                return folly::makeUnexpected(BlobError(BlobErrorCode::READ_FAILED));
            }

            // Metadata start offset is just after blob header
            std::string user_key = header->user_key_size
                ? std::string((const char*)(read_buf.bytes() + sizeof(BlobHeader)), (size_t)header->user_key_size)
                : std::string{};

            uint8_t const* blob_bytes = read_buf.bytes() + header->data_offset;
            uint8_t computed_hash[BlobHeader::blob_max_hash_len]{};
            compute_blob_payload_hash(header->hash_algorithm, blob_bytes, header->blob_size,
                                      uintptr_cast(user_key.data()), header->user_key_size, computed_hash,
                                      BlobHeader::blob_max_hash_len);
            if (std::memcmp(computed_hash, header->hash, BlobHeader::blob_max_hash_len) != 0) {
                BLOGE(shard_id, blob_id, "Hash mismatch header [{}] [computed={:np}]", header->to_string(),
                      spdlog::to_hex(computed_hash, computed_hash + BlobHeader::blob_max_hash_len));
                return folly::makeUnexpected(BlobError(BlobErrorCode::CHECKSUM_MISMATCH));
            }

            if (req_offset + req_len > header->blob_size) {
                BLOGE(shard_id, blob_id, "Invalid offset length requested in get blob offset={} len={} size={}",
                      req_offset, req_len, header->blob_size);
                return folly::makeUnexpected(BlobError(BlobErrorCode::INVALID_ARG));
            }

            // Copy the blob bytes from the offset. If request len is 0, take the
            // whole blob size else copy only the request length.
            auto res_len = req_len == 0 ? header->blob_size - req_offset : req_len;
            auto body = sisl::io_blob_safe(res_len);
            std::memcpy(body.bytes(), blob_bytes + req_offset, res_len);

            BLOGT(blob_id, shard_id, "Blob get success: blkid={}", blkid.to_string());
            return Blob(std::move(body), std::move(user_key), header->object_offset, repl_dev->get_leader_id());
        });
}

homestore::ReplResult< homestore::blk_alloc_hints >
HSHomeObject::blob_put_get_blk_alloc_hints(sisl::blob const& header, cintrusive< homestore::repl_req_ctx >& hs_ctx) {
    repl_result_ctx< BlobManager::Result< BlobInfo > >* ctx{nullptr};
    if (hs_ctx && hs_ctx->is_proposer()) {
        ctx = boost::static_pointer_cast< repl_result_ctx< BlobManager::Result< BlobInfo > > >(hs_ctx).get();
    }

    auto msg_header = r_cast< ReplicationMessageHeader* >(const_cast< uint8_t* >(header.cbytes()));
    if (msg_header->corrupted()) {
        LOGE("replication message header is corrupted with crc error shard:{}", msg_header->shard_id);
        if (ctx) { ctx->promise_.setValue(folly::makeUnexpected(BlobError(BlobErrorCode::CHECKSUM_MISMATCH))); }
        return folly::makeUnexpected(homestore::ReplServiceError::FAILED);
    }

    auto chunk_id = get_shard_chunk(msg_header->shard_id);
    if (!chunk_id.has_value()) {
        LOGW("Received a blob_put on an unknown shard:{}, underlying engine will retry this later",
             msg_header->shard_id);
        return folly::makeUnexpected(homestore::ReplServiceError::RESULT_NOT_EXIST_YET);
    }
<<<<<<< HEAD
    BLOGD(msg_header->shard_id, "n/a", "Picked chunk_id={}", *chunk_id);

    homestore::blk_alloc_hints hints;
    hints.chunk_id_hint = *chunk_id;
=======

    auto hs_shard = d_cast< HS_Shard* >((*shard_iter->second).get());
    BLOGD(msg_header->shard_id, "n/a", "Picked p_chunk_id={}", hs_shard->sb_->p_chunk_id);

    homestore::blk_alloc_hints hints;
    hints.chunk_id_hint = hs_shard->sb_->p_chunk_id;
>>>>>>> 160f8c10
    return hints;
}

BlobManager::NullAsyncResult HSHomeObject::_del_blob(ShardInfo const& shard, blob_id_t blob_id) {
    BLOGT(shard.id, blob_id, "deleting blob");
    auto& pg_id = shard.placement_group;
    shared< homestore::ReplDev > repl_dev;
    {
        std::shared_lock lock_guard(_pg_lock);
        auto iter = _pg_map.find(pg_id);
        RELEASE_ASSERT(iter != _pg_map.end(), "PG not found");
        repl_dev = static_cast< HS_PG* >(iter->second.get())->repl_dev_;
    }

    RELEASE_ASSERT(repl_dev != nullptr, "Repl dev instance null");

    if (!repl_dev->is_leader()) {
        LOGW("failed to del blob for pg [{}], shard [{}], blob_id [{}], not leader", pg_id, shard.id, blob_id);
        return folly::makeUnexpected(BlobErrorCode::NOT_LEADER);
    }

    // Create an unaligned header request unaligned
    auto req = repl_result_ctx< BlobManager::Result< BlobInfo > >::make(0u /* header_extn */,
                                                                        sizeof(blob_id_t) /* key_size */);
    req->header()->msg_type = ReplicationMessageType::DEL_BLOB_MSG;
    req->header()->payload_size = 0;
    req->header()->payload_crc = 0;
    req->header()->shard_id = shard.id;
    req->header()->pg_id = pg_id;
    req->header()->seal();

    // Populate the key
    std::memcpy(req->key_buf().bytes(), &blob_id, sizeof(blob_id_t));

    repl_dev->async_alloc_write(req->cheader_buf(), req->ckey_buf(), sisl::sg_list{}, req);
    return req->result().deferValue([repl_dev](const auto& result) -> folly::Expected< folly::Unit, BlobError > {
        if (result.hasError()) {
            auto err = result.error();
            if (err.getCode() == BlobErrorCode::NOT_LEADER) { err.current_leader = repl_dev->get_leader_id(); }
            return folly::makeUnexpected(err);
        }
        auto blob_info = result.value();
        BLOGT(blob_info.shard_id, blob_info.blob_id, "Delete blob successful");
        return folly::Unit();
    });
}

void HSHomeObject::on_blob_del_commit(int64_t lsn, sisl::blob const& header, sisl::blob const& key,
                                      cintrusive< homestore::repl_req_ctx >& hs_ctx) {
    repl_result_ctx< BlobManager::Result< BlobInfo > >* ctx{nullptr};
    if (hs_ctx && hs_ctx->is_proposer()) {
        ctx = boost::static_pointer_cast< repl_result_ctx< BlobManager::Result< BlobInfo > > >(hs_ctx).get();
    }

    auto msg_header = r_cast< ReplicationMessageHeader* >(const_cast< uint8_t* >(header.cbytes()));
    if (msg_header->corrupted()) {
        BLOGE(msg_header->shard_id, *r_cast< blob_id_t const* >(key.cbytes()),
              "replication message header is corrupted with crc error, lsn={} header=[{}]", lsn,
              msg_header->to_string());
        if (ctx) { ctx->promise_.setValue(folly::makeUnexpected(BlobError(BlobErrorCode::CHECKSUM_MISMATCH))); }
        return;
    }

    shared< BlobIndexTable > index_table;
    shared< homestore::ReplDev > repl_dev;
    HSHomeObject::HS_PG* hs_pg{nullptr};
    {
        std::shared_lock lock_guard(_pg_lock);
        auto iter = _pg_map.find(msg_header->pg_id);
        RELEASE_ASSERT(iter != _pg_map.end(), "PG not found");
        hs_pg = static_cast< HSHomeObject::HS_PG* >(iter->second.get());
        index_table = hs_pg->index_table_;
        repl_dev = hs_pg->repl_dev_;
        RELEASE_ASSERT(index_table != nullptr, "Index table not intialized");
        RELEASE_ASSERT(repl_dev != nullptr, "Repl dev instance null");
    }

    BlobInfo blob_info;
    blob_info.shard_id = msg_header->shard_id;
    blob_info.blob_id = *r_cast< blob_id_t const* >(key.cbytes());

    auto r = move_to_tombstone(index_table, blob_info);
    if (!r) {
        if (recovery_done_) {
            BLOGE(blob_info.shard_id, blob_info.blob_id, "Failed to move blob to tombstone, error={}", r.error());
            if (ctx) ctx->promise_.setValue(folly::makeUnexpected(r.error()));
            return;
        } else {
            if (ctx) { ctx->promise_.setValue(BlobManager::Result< BlobInfo >(blob_info)); }
            return;
        }
    }

    auto& multiBlks = r.value();
    if (multiBlks != tombstone_pbas) {
        repl_dev->async_free_blks(lsn, multiBlks);
        hs_pg->durable_entities_update([](auto& de) {
            de.active_blob_count.fetch_sub(1, std::memory_order_relaxed);
            de.tombstone_blob_count.fetch_add(1, std::memory_order_relaxed);
        });
    }

    if (ctx) { ctx->promise_.setValue(BlobManager::Result< BlobInfo >(blob_info)); }
}

void HSHomeObject::compute_blob_payload_hash(BlobHeader::HashAlgorithm algorithm, const uint8_t* blob_bytes,
                                             size_t blob_size, const uint8_t* user_key_bytes, size_t user_key_size,
                                             uint8_t* hash_bytes, size_t hash_len) const {
    std::memset(hash_bytes, 0, hash_len);
    switch (algorithm) {
    case HSHomeObject::BlobHeader::HashAlgorithm::NONE: {
        break;
    }
    case HSHomeObject::BlobHeader::HashAlgorithm::CRC32: {
        auto hash32 = crc32_ieee(init_crc32, blob_bytes, blob_size);
        if (user_key_size != 0) { hash32 = crc32_ieee(hash32, user_key_bytes, user_key_size); }
        RELEASE_ASSERT(sizeof(uint32_t) <= hash_len, "Hash length invalid");
        std::memcpy(hash_bytes, r_cast< uint8_t* >(&hash32), sizeof(uint32_t));
        break;
    }
    default:
        RELEASE_ASSERT(false, "Hash not implemented");
    }
}

} // namespace homeobject<|MERGE_RESOLUTION|>--- conflicted
+++ resolved
@@ -354,25 +354,19 @@
         return folly::makeUnexpected(homestore::ReplServiceError::FAILED);
     }
 
-    auto chunk_id = get_shard_chunk(msg_header->shard_id);
-    if (!chunk_id.has_value()) {
+    std::scoped_lock lock_guard(_shard_lock);
+    auto shard_iter = _shard_map.find(msg_header->shard_id);
+    if (shard_iter == _shard_map.end()) {
         LOGW("Received a blob_put on an unknown shard:{}, underlying engine will retry this later",
              msg_header->shard_id);
         return folly::makeUnexpected(homestore::ReplServiceError::RESULT_NOT_EXIST_YET);
     }
-<<<<<<< HEAD
-    BLOGD(msg_header->shard_id, "n/a", "Picked chunk_id={}", *chunk_id);
-
-    homestore::blk_alloc_hints hints;
-    hints.chunk_id_hint = *chunk_id;
-=======
 
     auto hs_shard = d_cast< HS_Shard* >((*shard_iter->second).get());
     BLOGD(msg_header->shard_id, "n/a", "Picked p_chunk_id={}", hs_shard->sb_->p_chunk_id);
 
     homestore::blk_alloc_hints hints;
     hints.chunk_id_hint = hs_shard->sb_->p_chunk_id;
->>>>>>> 160f8c10
     return hints;
 }
 
