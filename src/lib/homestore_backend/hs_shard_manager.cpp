#include <homestore/homestore.hpp>
#include <homestore/blkdata_service.hpp>
#include <homestore/meta_service.hpp>
#include <homestore/replication_service.hpp>

#include "hs_homeobject.hpp"
#include "replication_message.hpp"
#include "replication_state_machine.hpp"
#include "lib/homeobject_impl.hpp"

namespace homeobject {

ShardError toShardError(ReplServiceError const& e) {
    switch (e) {
    case ReplServiceError::BAD_REQUEST:
        [[fallthrough]];
    case ReplServiceError::CANCELLED:
        [[fallthrough]];
    case ReplServiceError::CONFIG_CHANGING:
        [[fallthrough]];
    case ReplServiceError::SERVER_ALREADY_EXISTS:
        [[fallthrough]];
    case ReplServiceError::SERVER_IS_JOINING:
        [[fallthrough]];
    case ReplServiceError::SERVER_IS_LEAVING:
        [[fallthrough]];
    case ReplServiceError::RESULT_NOT_EXIST_YET:
        [[fallthrough]];
    case ReplServiceError::TERM_MISMATCH:
        return ShardError::PG_NOT_READY;
    case ReplServiceError::NOT_LEADER:
        return ShardError::NOT_LEADER;
    case ReplServiceError::TIMEOUT:
        return ShardError::TIMEOUT;
    case ReplServiceError::NOT_IMPLEMENTED:
        return ShardError::UNSUPPORTED_OP;
    case ReplServiceError::OK:
        DEBUG_ASSERT(false, "Should not process OK!");
        [[fallthrough]];
    case ReplServiceError::FAILED:
        return ShardError::UNKNOWN;
    default:
        return ShardError::UNKNOWN;
    }
}

uint64_t ShardManager::max_shard_size() { return Gi; }

uint64_t ShardManager::max_shard_num_in_pg() { return ((uint64_t)0x01) << shard_width; }

shard_id_t HSHomeObject::generate_new_shard_id(pg_id_t pgid) {
    std::scoped_lock lock_guard(_pg_lock);
    auto iter = _pg_map.find(pgid);
    RELEASE_ASSERT(iter != _pg_map.end(), "Missing pg info");
    auto new_sequence_num = ++(iter->second->shard_sequence_num_);
    RELEASE_ASSERT(new_sequence_num < ShardManager::max_shard_num_in_pg(),
                   "new shard id must be less than ShardManager::max_shard_num_in_pg()");
    return make_new_shard_id(pgid, new_sequence_num);
}

uint64_t HSHomeObject::get_sequence_num_from_shard_id(uint64_t shard_id) {
    return shard_id & (max_shard_num_in_pg() - 1);
}

std::string HSHomeObject::serialize_shard_info(const ShardInfo& info) {
    nlohmann::json j;
    j["shard_info"]["shard_id_t"] = info.id;
    j["shard_info"]["pg_id_t"] = info.placement_group;
    j["shard_info"]["state"] = info.state;
    j["shard_info"]["lsn"] = info.lsn;
    j["shard_info"]["created_time"] = info.created_time;
    j["shard_info"]["modified_time"] = info.last_modified_time;
    j["shard_info"]["total_capacity"] = info.total_capacity_bytes;
    j["shard_info"]["available_capacity"] = info.available_capacity_bytes;
    j["shard_info"]["deleted_capacity"] = info.deleted_capacity_bytes;
    return j.dump();
}

ShardInfo HSHomeObject::deserialize_shard_info(const char* json_str, size_t str_size) {
    ShardInfo shard_info;
    auto shard_json = nlohmann::json::parse(json_str, json_str + str_size);
    shard_info.id = shard_json["shard_info"]["shard_id_t"].get< shard_id_t >();
    shard_info.placement_group = shard_json["shard_info"]["pg_id_t"].get< pg_id_t >();
    shard_info.state = static_cast< ShardInfo::State >(shard_json["shard_info"]["state"].get< int >());
    shard_info.lsn = shard_json["shard_info"]["lsn"].get< uint64_t >();
    shard_info.created_time = shard_json["shard_info"]["created_time"].get< uint64_t >();
    shard_info.last_modified_time = shard_json["shard_info"]["modified_time"].get< uint64_t >();
    shard_info.available_capacity_bytes = shard_json["shard_info"]["available_capacity"].get< uint64_t >();
    shard_info.total_capacity_bytes = shard_json["shard_info"]["total_capacity"].get< uint64_t >();
    shard_info.deleted_capacity_bytes = shard_json["shard_info"]["deleted_capacity"].get< uint64_t >();
    return shard_info;
}

ShardManager::AsyncResult< ShardInfo > HSHomeObject::_create_shard(pg_id_t pg_owner, uint64_t size_bytes) {
    shared< homestore::ReplDev > repl_dev;
    {
        std::shared_lock lock_guard(_pg_lock);
        auto iter = _pg_map.find(pg_owner);
        if (iter == _pg_map.end()) {
            LOGW("failed to create shard with non-exist pg [{}]", pg_owner);
            return folly::makeUnexpected(ShardError::UNKNOWN_PG);
        }
        repl_dev = static_cast< HS_PG* >(iter->second.get())->repl_dev_;
    }

    if (!repl_dev) {
        LOGW("failed to get repl dev instance for pg [{}]", pg_owner);
        return folly::makeUnexpected(ShardError::PG_NOT_READY);
    }

    if (!repl_dev->is_leader()) {
        LOGW("failed to create shard for pg [{}], not leader", pg_owner);
        return folly::makeUnexpected(ShardError::NOT_LEADER);
    }

    auto new_shard_id = generate_new_shard_id(pg_owner);
    auto create_time = get_current_timestamp();

    // select chunk for shard.
    const auto v_chunkID = chunk_selector()->get_most_available_blk_chunk(pg_owner);
    if (!v_chunkID.has_value()) {
        LOGW("no availble chunk left to create shard for pg [{}]", pg_owner);
        return folly::makeUnexpected(ShardError::NO_SPACE_LEFT);
    }

    // Prepare the shard info block
    sisl::io_blob_safe sb_blob(sisl::round_up(sizeof(shard_info_superblk), repl_dev->get_blk_size()), io_align);
    shard_info_superblk* sb = new (sb_blob.bytes()) shard_info_superblk();
    sb->type = DataHeader::data_type_t::SHARD_INFO;
    sb->info = ShardInfo{.id = new_shard_id,
                         .placement_group = pg_owner,
                         .state = ShardInfo::State::OPEN,
                         .lsn = 0,
                         .created_time = create_time,
                         .last_modified_time = create_time,
                         .available_capacity_bytes = size_bytes,
                         .total_capacity_bytes = size_bytes,
                         .deleted_capacity_bytes = 0};
    sb->p_chunk_id = 0;
    sb->v_chunk_id = v_chunkID.value();

    auto req = repl_result_ctx< ShardManager::Result< ShardInfo > >::make(
        sizeof(shard_info_superblk) /* header_extn_size */, 0u /* key_size */);

    // preapre msg header;
    req->header()->msg_type = ReplicationMessageType::CREATE_SHARD_MSG;
    req->header()->pg_id = pg_owner;
    req->header()->shard_id = new_shard_id;
    req->header()->payload_size = sizeof(shard_info_superblk);
    req->header()->payload_crc = crc32_ieee(init_crc32, sb_blob.cbytes(), sizeof(shard_info_superblk));
    req->header()->seal();

    // ShardInfo block is persisted on both on header and in data portion.
    // It is persisted in header portion, so that it is written in journal and hence replay of journal on most cases
    // doesn't need additional read from data blks.
    // We also persist in data blocks for following reasons:
    //   * To recover the shard information in case both journal and metablk are lost
    //   * For garbage collection, we directly read from the data chunk and get shard information.
    std::memcpy(req->header_extn(), sb_blob.cbytes(), sizeof(shard_info_superblk));
    req->add_data_sg(std::move(sb_blob));

    // replicate this create shard message to PG members;
    repl_dev->async_alloc_write(req->cheader_buf(), sisl::blob{}, req->data_sgs(), req);
    return req->result();
}

ShardManager::AsyncResult< ShardInfo > HSHomeObject::_seal_shard(ShardInfo const& info) {
    auto pg_id = info.placement_group;
    auto shard_id = info.id;

    shared< homestore::ReplDev > repl_dev;
    {
        std::shared_lock lock_guard(_pg_lock);
        auto iter = _pg_map.find(pg_id);
        RELEASE_ASSERT(iter != _pg_map.end(), "PG not found");
        repl_dev = static_cast< HS_PG* >(iter->second.get())->repl_dev_;
        RELEASE_ASSERT(repl_dev != nullptr, "Repl dev null");
    }

    if (!repl_dev->is_leader()) {
        LOGW("failed to seal shard for shard [{}], not leader", shard_id);
        return folly::makeUnexpected(ShardError::NOT_LEADER);
    }

    ShardInfo tmp_info = info;
    tmp_info.state = ShardInfo::State::SEALED;

    // Prepare the shard info block
    sisl::io_blob_safe sb_blob(sisl::round_up(sizeof(shard_info_superblk), repl_dev->get_blk_size()), io_align);
    shard_info_superblk* sb = new (sb_blob.bytes()) shard_info_superblk();
    sb->type = DataHeader::data_type_t::SHARD_INFO;
    sb->info = tmp_info;
    // p_chunk_id and v_chunk_id will never be used in seal shard workflow.
    sb->p_chunk_id = 0;
    sb->v_chunk_id = 0;

    auto req = repl_result_ctx< ShardManager::Result< ShardInfo > >::make(
        sizeof(shard_info_superblk) /* header_extn_size */, 0u /* key_size */);
    req->header()->msg_type = ReplicationMessageType::SEAL_SHARD_MSG;
    req->header()->pg_id = pg_id;
    req->header()->shard_id = shard_id;
    req->header()->payload_size = sizeof(shard_info_superblk);
    req->header()->payload_crc = crc32_ieee(init_crc32, sb_blob.cbytes(), sizeof(shard_info_superblk));
    req->header()->seal();

    // Similar to create shard - ShardInfo block is persisted on both on header and in data portion.
    std::memcpy(req->header_extn(), sb_blob.cbytes(), sizeof(shard_info_superblk));
    req->add_data_sg(std::move(sb_blob));

    // replicate this seal shard message to PG members;
    repl_dev->async_alloc_write(req->cheader_buf(), sisl::blob{}, req->data_sgs(), req);
    return req->result();
}

// move seal_shard to pre_commit can not fundamentally solve the conflict between seal_shard and put_blob, since
// put_blob handler will only check the shard state at the very beginning and will not check again before proposing to
// raft, so we need a callback to check whether we can handle this request before appending log, which is previous to
// pre_commit.

// FIXME after we have the callback, which is coming in homestore.

bool HSHomeObject::on_shard_message_pre_commit(int64_t lsn, sisl::blob const& header, sisl::blob const& key,
                                               cintrusive< homestore::repl_req_ctx >& hs_ctx) {
    repl_result_ctx< ShardManager::Result< ShardInfo > >* ctx{nullptr};
    if (hs_ctx && hs_ctx->is_proposer()) {
        ctx = boost::static_pointer_cast< repl_result_ctx< ShardManager::Result< ShardInfo > > >(hs_ctx).get();
    }
    const ReplicationMessageHeader* msg_header = r_cast< const ReplicationMessageHeader* >(header.cbytes());
    if (msg_header->corrupted()) {
        LOGW("replication message header is corrupted with crc error, lsn:{}", lsn);
        if (ctx) { ctx->promise_.setValue(folly::makeUnexpected(ShardError::CRC_MISMATCH)); }
        return false;
    }
    switch (msg_header->msg_type) {
    case ReplicationMessageType::SEAL_SHARD_MSG: {
        auto sb = r_cast< shard_info_superblk const* >(header.cbytes() + sizeof(ReplicationMessageHeader));
        auto const shard_info = sb->info;

        {
            std::scoped_lock lock_guard(_shard_lock);
            auto iter = _shard_map.find(shard_info.id);
            RELEASE_ASSERT(iter != _shard_map.end(), "Missing shard info");
            auto& state = (*iter->second)->info.state;
            // we just change the state to SEALED, so that it will fail the later coming put_blob on this shard and will
            // be easy for rollback.
            // the update of superblk will be done in on_shard_message_commit;
            if (state == ShardInfo::State::OPEN) {
                state = ShardInfo::State::SEALED;
            } else {
                LOGW("try to seal an unopen shard, shard_id: {}", shard_info.id);
            }
        }
    }
    default: {
        break;
    }
    }
    return true;
}

void HSHomeObject::on_shard_message_rollback(int64_t lsn, sisl::blob const& header, sisl::blob const& key,
                                             cintrusive< homestore::repl_req_ctx >& hs_ctx) {
    repl_result_ctx< ShardManager::Result< ShardInfo > >* ctx{nullptr};
    if (hs_ctx && hs_ctx->is_proposer()) {
        ctx = boost::static_pointer_cast< repl_result_ctx< ShardManager::Result< ShardInfo > > >(hs_ctx).get();
    }
    const ReplicationMessageHeader* msg_header = r_cast< const ReplicationMessageHeader* >(header.cbytes());
    if (msg_header->corrupted()) {
        LOGW("replication message header is corrupted with crc error, lsn:{}", lsn);
        if (ctx) { ctx->promise_.setValue(folly::makeUnexpected(ShardError::CRC_MISMATCH)); }
        return;
    }

    switch (msg_header->msg_type) {
    case ReplicationMessageType::CREATE_SHARD_MSG: {
        bool res = release_chunk_based_on_create_shard_message(header);
        if (!res) { LOGW("failed to release chunk based on create shard msg"); }
        break;
    }
    case ReplicationMessageType::SEAL_SHARD_MSG: {
        auto sb = r_cast< shard_info_superblk const* >(header.cbytes() + sizeof(ReplicationMessageHeader));
        auto const shard_info = sb->info;
        {
            std::scoped_lock lock_guard(_shard_lock);
            auto iter = _shard_map.find(shard_info.id);
            RELEASE_ASSERT(iter != _shard_map.end(), "Missing shard info");
            auto& state = (*iter->second)->info.state;
            // we just change the state to SEALED, since it will be easy for rollback
            // the update of superblk will be done in on_shard_message_commit;
            if (state == ShardInfo::State::SEALED) {
                state = ShardInfo::State::OPEN;
            } else {
                LOGW("try to rollback seal_shard message , but the shard state is not sealed. shard_id: {}",
                     shard_info.id);
            }
        }
        break;
    }
    default: {
        break;
    }
    }
}

// FIXME: Bugfix in progress from Hooper, will fix later.
void HSHomeObject::local_create_shard(ShardInfo shard_info, homestore::chunk_num_t p_chunk_num,
                                      homestore::blk_count_t blk_count) {
    bool shard_exist = false;
    {
        scoped_lock lock_guard(_shard_lock);
        shard_exist = (_shard_map.find(shard_info.id) != _shard_map.end());
    }

    if (!shard_exist) {
        add_new_shard_to_map(std::make_unique< HS_Shard >(shard_info, p_chunk_num));
        // select_specific_chunk() will do something only when we are relaying journal after restart, during the
        // runtime flow chunk is already been be mark busy when we write the shard info to the repldev.
        auto pg_id = shard_info.placement_group;
        chunk_selector_->select_specific_chunk(pg_id, p_chunk_num);
    }

    // update pg's total_occupied_blk_count
    HS_PG* hs_pg{nullptr};
    {
        shared_lock lock_guard(_pg_lock);
        auto iter = _pg_map.find(shard_info.placement_group);
        RELEASE_ASSERT(iter != _pg_map.end(), "PG not found");
        hs_pg = static_cast< HS_PG* >(iter->second.get());
    }
    hs_pg->durable_entities_update(
        [blk_count](auto& de) { de.total_occupied_blk_count.fetch_add(blk_count, std::memory_order_relaxed); });
}

void HSHomeObject::on_shard_message_commit(int64_t lsn, sisl::blob const& h, homestore::MultiBlkId const& blkids,
                                           shared< homestore::ReplDev > repl_dev,
                                           cintrusive< homestore::repl_req_ctx >& hs_ctx) {
    repl_result_ctx< ShardManager::Result< ShardInfo > >* ctx{nullptr};
    if (hs_ctx && hs_ctx->is_proposer()) {
        ctx = boost::static_pointer_cast< repl_result_ctx< ShardManager::Result< ShardInfo > > >(hs_ctx).get();
    }

    auto header = r_cast< const ReplicationMessageHeader* >(h.cbytes());
    if (header->corrupted()) {
        LOGW("replication message header is corrupted with crc error, lsn:{}", lsn);
        if (ctx) { ctx->promise_.setValue(folly::makeUnexpected(ShardError::CRC_MISMATCH)); }
        return;
    }

#ifdef VADLIDATE_ON_REPLAY
    sisl::io_blob_safe value_blob(blkids.blk_count() * repl_dev->get_blk_size(), io_align);
    sisl::sg_list value_sgs;
    value_sgs.iovs.emplace_back(iovec{.iov_base = value_blob.bytes(), .iov_len = value_blob.size()});
    value_sgs.size += value_blob.size();

    // Do a read sync read and validate the crc
    std::error_code err = repl_dev->async_read(blkids, value_sgs, value_blob.size()).get();
    if (err) {
        LOGW("failed to read data from homestore blks, lsn:{}", lsn);
        if (ctx) { ctx->promise_.setValue(folly::makeUnexpected(ShardError::UNKNOWN)); }
        return;
    }

    if (crc32_ieee(init_crc32, value.cbytes(), value.size()) != header->payload_crc) {
        // header & value is inconsistent;
        LOGW("replication message header is inconsistent with value, lsn:{}", lsn);
        if (ctx) { ctx->promise_.setValue(folly::makeUnexpected(ShardError::CRC_MISMATCH)); }
        return;
    }
#endif

    switch (header->msg_type) {
    case ReplicationMessageType::CREATE_SHARD_MSG: {
        auto sb = r_cast< shard_info_superblk const* >(h.cbytes() + sizeof(ReplicationMessageHeader));
        auto shard_info = sb->info;
        auto v_chunk_id = sb->v_chunk_id;
        shard_info.lsn = lsn;

<<<<<<< HEAD
        local_create_shard(shard_info, blkids.chunk_num(), blkids.blk_count());
=======
        bool shard_exist = false;
        {
            std::scoped_lock lock_guard(_shard_lock);
            shard_exist = (_shard_map.find(shard_info.id) != _shard_map.end());
        }
        if (!shard_exist) {
            add_new_shard_to_map(std::make_unique< HS_Shard >(shard_info, blkids.chunk_num(), v_chunk_id));
            // select_specific_chunk() will do something only when we are relaying journal after restart, during the
            // runtime flow chunk is already been be mark busy when we write the shard info to the repldev.
            auto pg_id = shard_info.placement_group;
            auto chunk = chunk_selector_->select_specific_chunk(pg_id, v_chunk_id);
            RELEASE_ASSERT(chunk != nullptr, "chunk selection failed with v_chunk_id: {} in PG: {}", v_chunk_id, pg_id);
        }
>>>>>>> 89f32a64
        if (ctx) { ctx->promise_.setValue(ShardManager::Result< ShardInfo >(shard_info)); }

        // update pg's total_occupied_blk_count
        HS_PG* hs_pg{nullptr};
        {
            std::shared_lock lock_guard(_pg_lock);
            auto iter = _pg_map.find(shard_info.placement_group);
            RELEASE_ASSERT(iter != _pg_map.end(), "PG not found");
            hs_pg = static_cast< HS_PG* >(iter->second.get());
        }
        hs_pg->durable_entities_update([&blkids](auto& de) {
            de.total_occupied_blk_count.fetch_add(blkids.blk_count(), std::memory_order_relaxed);
        });
        LOGI("Commit done for CREATE_SHARD_MSG for shard {}", shard_info.id);

        break;
    }

    case ReplicationMessageType::SEAL_SHARD_MSG: {
        auto sb = r_cast< shard_info_superblk const* >(h.cbytes() + sizeof(ReplicationMessageHeader));
        auto const shard_info = sb->info;

        ShardInfo::State state;
        {
            std::scoped_lock lock_guard(_shard_lock);
            auto iter = _shard_map.find(shard_info.id);
            RELEASE_ASSERT(iter != _shard_map.end(), "Missing shard info");
            state = (*iter->second)->info.state;
        }

        if (state == ShardInfo::State::SEALED) {
            auto pg_id = shard_info.placement_group;
            auto v_chunkID = get_shard_v_chunk_id(shard_info.id);
            RELEASE_ASSERT(v_chunkID.has_value(), "v_chunk id not found");
            bool res = chunk_selector()->release_chunk(pg_id, v_chunkID.value());
            RELEASE_ASSERT(res, "Failed to release chunk {}, pg_id {}", v_chunkID.value(), pg_id);
            update_shard_in_map(shard_info);
        } else
            LOGW("try to commit SEAL_SHARD_MSG but shard state is not sealed, shard_id: {}", shard_info.id);
        if (ctx) { ctx->promise_.setValue(ShardManager::Result< ShardInfo >(shard_info)); }
        LOGI("Commit done for SEAL_SHARD_MSG for shard {}", shard_info.id);
        break;
    }
    default:
        break;
    }
}

void HSHomeObject::on_shard_meta_blk_found(homestore::meta_blk* mblk, sisl::byte_view buf) {
    homestore::superblk< shard_info_superblk > sb(_shard_meta_name);
    sb.load(buf, mblk);
    add_new_shard_to_map(std::make_unique< HS_Shard >(std::move(sb)));
}

void HSHomeObject::on_shard_meta_blk_recover_completed(bool success) {
    std::unordered_set< homestore::chunk_num_t > excluding_chunks;
    std::scoped_lock lock_guard(_pg_lock);
    for (auto& pair : _pg_map) {
        excluding_chunks.clear();
        excluding_chunks.reserve(pair.second->shards_.size());
        for (auto& shard : pair.second->shards_) {
            if (shard->info.state == ShardInfo::State::OPEN) {
                excluding_chunks.emplace(d_cast< HS_Shard* >(shard.get())->sb_->v_chunk_id);
            }
        }
        bool res = chunk_selector_->recover_pg_chunks_states(pair.first, excluding_chunks);
        RELEASE_ASSERT(res, "Failed to recover pg chunk heap, pg={}", pair.first);
    }
}

void HSHomeObject::add_new_shard_to_map(ShardPtr&& shard) {
    // TODO: We are taking a global lock for all pgs to create shard. Is it really needed??
    // We need to have fine grained per PG lock and take only that.
    std::scoped_lock lock_guard(_pg_lock, _shard_lock);
    auto pg_iter = _pg_map.find(shard->info.placement_group);
    RELEASE_ASSERT(pg_iter != _pg_map.end(), "Missing PG info");
    auto& shards = pg_iter->second->shards_;
    auto shard_id = shard->info.id;
    auto iter = shards.emplace(shards.end(), std::move(shard));
    auto [_, happened] = _shard_map.emplace(shard_id, iter);
    RELEASE_ASSERT(happened, "duplicated shard info");

    // following part gives follower members a chance to catch up shard sequence num;
    auto sequence_num = get_sequence_num_from_shard_id(shard_id);
    if (sequence_num > pg_iter->second->shard_sequence_num_) { pg_iter->second->shard_sequence_num_ = sequence_num; }
}

void HSHomeObject::update_shard_in_map(const ShardInfo& shard_info) {
    std::scoped_lock lock_guard(_shard_lock);
    auto shard_iter = _shard_map.find(shard_info.id);
    RELEASE_ASSERT(shard_iter != _shard_map.end(), "Missing shard info");
    auto hs_shard = d_cast< HS_Shard* >((*shard_iter->second).get());
    hs_shard->update_info(shard_info);
}

std::optional< homestore::chunk_num_t > HSHomeObject::get_shard_p_chunk_id(shard_id_t id) const {
    std::scoped_lock lock_guard(_shard_lock);
    auto shard_iter = _shard_map.find(id);
    if (shard_iter == _shard_map.end()) { return std::nullopt; }
    auto hs_shard = d_cast< HS_Shard* >((*shard_iter->second).get());
    return std::make_optional< homestore::chunk_num_t >(hs_shard->sb_->p_chunk_id);
}

std::optional< homestore::chunk_num_t > HSHomeObject::get_shard_v_chunk_id(shard_id_t id) const {
    std::scoped_lock lock_guard(_shard_lock);
    auto shard_iter = _shard_map.find(id);
    if (shard_iter == _shard_map.end()) { return std::nullopt; }
    auto hs_shard = d_cast< HS_Shard* >((*shard_iter->second).get());
    return std::make_optional< homestore::chunk_num_t >(hs_shard->sb_->v_chunk_id);
}

std::optional< homestore::chunk_num_t > HSHomeObject::resolve_v_chunk_id_from_msg(sisl::blob const& header) {
    const ReplicationMessageHeader* msg_header = r_cast< const ReplicationMessageHeader* >(header.cbytes());
    if (msg_header->corrupted()) {
        LOGW("replication message header is corrupted with crc error");
        return std::nullopt;
    }

    switch (msg_header->msg_type) {
    case ReplicationMessageType::CREATE_SHARD_MSG: {
        const pg_id_t pg_id = msg_header->pg_id;
        std::scoped_lock lock_guard(_pg_lock);
        auto pg_iter = _pg_map.find(pg_id);
        if (pg_iter == _pg_map.end()) {
            LOGW("Requesting a chunk for an unknown pg={}", pg_id);
            return std::nullopt;
        }
        auto sb = r_cast< shard_info_superblk const* >(header.cbytes() + sizeof(ReplicationMessageHeader));
        return sb->v_chunk_id;
    }
    default: {
        LOGW("Unexpected message type encountered: {}. This function should only be called with 'CREATE_SHARD_MSG'.",
             msg_header->msg_type);
        return std::nullopt;
    }
    }
}

bool HSHomeObject::release_chunk_based_on_create_shard_message(sisl::blob const& header) {
    const ReplicationMessageHeader* msg_header = r_cast< const ReplicationMessageHeader* >(header.cbytes());
    if (msg_header->corrupted()) {
        LOGW("replication message header is corrupted with crc error");
        return false;
    }

    switch (msg_header->msg_type) {
    case ReplicationMessageType::CREATE_SHARD_MSG: {
        const pg_id_t pg_id = msg_header->pg_id;
        std::scoped_lock lock_guard(_pg_lock);
        auto pg_iter = _pg_map.find(pg_id);
        if (pg_iter == _pg_map.end()) {
            LOGW("Requesting a chunk for an unknown pg={}", pg_id);
            return false;
        }
        auto sb = r_cast< shard_info_superblk const* >(header.cbytes() + sizeof(ReplicationMessageHeader));
        bool res = chunk_selector_->release_chunk(sb->info.placement_group, sb->v_chunk_id);
        if (!res) { LOGW("Failed to release chunk {} to pg {}", sb->v_chunk_id, sb->info.placement_group); }
        return res;
    }
    default: {
        LOGW("Unexpected message type encountered: {}. This function should only be called with 'CREATE_SHARD_MSG'.",
             msg_header->msg_type);
        return false;
    }
    }
}

HSHomeObject::HS_Shard::HS_Shard(ShardInfo shard_info, homestore::chunk_num_t p_chunk_id,
                                 homestore::chunk_num_t v_chunk_id) :
        Shard(std::move(shard_info)), sb_(_shard_meta_name) {
    sb_.create(sizeof(shard_info_superblk));
    sb_->info = info;
    sb_->p_chunk_id = p_chunk_id;
    sb_->v_chunk_id = v_chunk_id;
    sb_.write();
}

HSHomeObject::HS_Shard::HS_Shard(homestore::superblk< shard_info_superblk >&& sb) :
        Shard(sb->info), sb_(std::move(sb)) {}

void HSHomeObject::HS_Shard::update_info(const ShardInfo& shard_info) {
    info = shard_info;
    sb_->info = info;
    sb_.write();
}

} // namespace homeobject<|MERGE_RESOLUTION|>--- conflicted
+++ resolved
@@ -303,8 +303,8 @@
 }
 
 // FIXME: Bugfix in progress from Hooper, will fix later.
-void HSHomeObject::local_create_shard(ShardInfo shard_info, homestore::chunk_num_t p_chunk_num,
-                                      homestore::blk_count_t blk_count) {
+void HSHomeObject::local_create_shard(ShardInfo shard_info, homestore::chunk_num_t v_chunk_id,
+                                      homestore::chunk_num_t p_chunk_id, homestore::blk_count_t blk_count) {
     bool shard_exist = false;
     {
         scoped_lock lock_guard(_shard_lock);
@@ -312,11 +312,12 @@
     }
 
     if (!shard_exist) {
-        add_new_shard_to_map(std::make_unique< HS_Shard >(shard_info, p_chunk_num));
+        add_new_shard_to_map(std::make_unique< HS_Shard >(shard_info, p_chunk_id, v_chunk_id));
         // select_specific_chunk() will do something only when we are relaying journal after restart, during the
         // runtime flow chunk is already been be mark busy when we write the shard info to the repldev.
         auto pg_id = shard_info.placement_group;
-        chunk_selector_->select_specific_chunk(pg_id, p_chunk_num);
+        auto chunk = chunk_selector_->select_specific_chunk(pg_id, v_chunk_id);
+        RELEASE_ASSERT(chunk != nullptr, "chunk selection failed with v_chunk_id: {} in PG: {}", v_chunk_id, pg_id);
     }
 
     // update pg's total_occupied_blk_count
@@ -375,23 +376,7 @@
         auto v_chunk_id = sb->v_chunk_id;
         shard_info.lsn = lsn;
 
-<<<<<<< HEAD
-        local_create_shard(shard_info, blkids.chunk_num(), blkids.blk_count());
-=======
-        bool shard_exist = false;
-        {
-            std::scoped_lock lock_guard(_shard_lock);
-            shard_exist = (_shard_map.find(shard_info.id) != _shard_map.end());
-        }
-        if (!shard_exist) {
-            add_new_shard_to_map(std::make_unique< HS_Shard >(shard_info, blkids.chunk_num(), v_chunk_id));
-            // select_specific_chunk() will do something only when we are relaying journal after restart, during the
-            // runtime flow chunk is already been be mark busy when we write the shard info to the repldev.
-            auto pg_id = shard_info.placement_group;
-            auto chunk = chunk_selector_->select_specific_chunk(pg_id, v_chunk_id);
-            RELEASE_ASSERT(chunk != nullptr, "chunk selection failed with v_chunk_id: {} in PG: {}", v_chunk_id, pg_id);
-        }
->>>>>>> 89f32a64
+        local_create_shard(shard_info, v_chunk_id, blkids.chunk_num(), blkids.blk_count());
         if (ctx) { ctx->promise_.setValue(ShardManager::Result< ShardInfo >(shard_info)); }
 
         // update pg's total_occupied_blk_count
