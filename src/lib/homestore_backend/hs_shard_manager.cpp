--- conflicted
+++ resolved
@@ -108,60 +108,9 @@
     return folly::makeUnexpected(ShardError::UNKNOWN_SHARD);
 }
 
-<<<<<<< HEAD
 void HSHomeObject::on_shard_message_commit(int64_t lsn, sisl::blob const& header, homestore::MultiBlkId const& blkids,
                                            homestore::ReplDev* repl_dev,
                                            cintrusive< homestore::repl_req_ctx >& hs_ctx) {
-=======
-bool HSHomeObject::precheck_and_decode_shard_msg(int64_t lsn, sisl::blob const& header, sisl::blob const& key,
-                                                 std::string* msg) {
-    const ReplicationMessageHeader* msg_header = r_cast< const ReplicationMessageHeader* >(header.bytes);
-    if (msg_header->header_crc != msg_header->calculate_crc()) {
-        LOGW("replication message header is corrupted with crc error, lsn:{}", lsn);
-        return false;
-    }
-
-    std::string shard_msg;
-    shard_msg.append(r_cast< char* >(header.bytes + sizeof(ReplicationMessageHeader)), msg_header->payload_size);
-
-    auto crc = crc32_ieee(init_crc32, r_cast< const uint8_t* >(shard_msg.c_str()), shard_msg.size());
-    if (msg_header->payload_crc != crc) {
-        LOGW("replication message body is corrupted with crc error, lsn:{}", lsn);
-        return false;
-    }
-    *msg = std::move(shard_msg);
-    return true;
-}
-
-bool HSHomeObject::on_pre_commit_shard_msg(int64_t lsn, sisl::blob const& header, sisl::blob const& key,
-                                           cintrusive< homestore::repl_req_ctx >&) {
-    std::string shard_msg;
-    if (!precheck_and_decode_shard_msg(lsn, header, key, &shard_msg)) {
-        // header is broken, nothing to do;
-        return false;
-    }
-
-    auto shard = deserialize_shard(shard_msg);
-    if (shard.info.state != ShardInfo::State::OPEN) {
-        // it is not an create shard msg, nothing to do;
-        return false;
-    }
-
-    std::scoped_lock lock_guard(_flying_shard_lock);
-    auto [_, happened] = _flying_shards.emplace(lsn, std::move(shard));
-    RELEASE_ASSERT(happened, "duplicated flying create shard msg");
-
-    return true;
-}
-
-void HSHomeObject::on_rollback_shard_msg(int64_t lsn, sisl::blob const& header, sisl::blob const& key,
-                                         cintrusive< homestore::repl_req_ctx >&) {
-    std::string shard_msg;
-    if (!precheck_and_decode_shard_msg(lsn, header, key, &shard_msg)) {
-        // header is broken, nothing to do;
-        return;
-    }
->>>>>>> c251a37a
 
     if (hs_ctx != nullptr) {
         auto ctx = boost::static_pointer_cast< repl_result_ctx< ShardManager::Result< ShardInfo > > >(hs_ctx);
@@ -195,6 +144,7 @@
 
 void HSHomeObject::do_shard_message_commit(int64_t lsn, ReplicationMessageHeader& header,
                                            homestore::MultiBlkId const& blkids, sisl::blob value,
+
                                            cintrusive< homestore::repl_req_ctx >& hs_ctx) {
     repl_result_ctx< ShardManager::Result< ShardInfo > >* ctx{nullptr};
     if (hs_ctx != nullptr) {
@@ -207,7 +157,7 @@
         return;
     }
 
-<<<<<<< HEAD
+
     if (crc32_ieee(init_crc32, value.bytes, value.size) != header.payload_crc) {
         // header & value is inconsistent;
         LOGWARNMOD(homeobject, "replication message header is inconsistent with value, lsn:{}", lsn);
@@ -220,28 +170,6 @@
     case ReplicationMessageType::CREATE_SHARD_MSG: {
         auto hs_shard = std::make_shared< HS_Shard >(shard_info, blkids.chunk_num());
         add_new_shard_to_map(hs_shard);
-=======
-    auto shard = deserialize_shard(shard_msg);
-    switch (shard.info.state) {
-    case ShardInfo::State::OPEN: {
-        std::scoped_lock lock_guard(_flying_shard_lock);
-        auto iter = _flying_shards.find(lsn);
-        if (iter == _flying_shards.end()) {
-            LOGW("can not find flying shards on lsn {}", lsn);
-            if (ctx) { ctx->promise_.setValue(folly::makeUnexpected(ShardError::UNKNOWN)); }
-            return;
-        }
-        shard.chunk_id = iter->second.chunk_id;
-        _flying_shards.erase(iter);
-        // serialize the finalized shard msg;
-        shard_msg = serialize_shard(shard);
-        // persist the serialize result to homestore MetaBlkService;
-        homestore::hs()->meta_service().add_sub_sb(HSHomeObject::s_shard_info_sub_type,
-                                                   r_cast< const uint8_t* >(shard_msg.c_str()), shard_msg.size(),
-                                                   shard.metablk_cookie);
-        // update in-memory shard map;
-        do_commit_new_shard(shard);
->>>>>>> c251a37a
         break;
     }
 
