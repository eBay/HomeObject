--- conflicted
+++ resolved
@@ -12,118 +12,6 @@
     EXPECT_EQ(obj_inst.get(), dynamic_cast< homeobject::HomeObject* >(blob_mgr.get()));
 }
 
-<<<<<<< HEAD
-=======
-class HomeObjectFixture : public ::testing::Test {
-public:
-    std::shared_ptr< FixtureApp > app;
-    std::shared_ptr< homeobject::HomeObject > _obj_inst;
-    std::random_device rnd{};
-    std::default_random_engine rnd_engine{rnd()};
-
-    void SetUp() override {
-        app = std::make_shared< FixtureApp >();
-        _obj_inst = homeobject::init_homeobject(std::weak_ptr< homeobject::HomeObjectApplication >(app));
-    }
-
-    void TearDown() override { app->clean(); }
-
-    void create_pg(pg_id_t pg_id) {
-        auto info = homeobject::PGInfo(pg_id);
-        auto peer1 = _obj_inst->our_uuid();
-        auto peer2 = boost::uuids::random_generator()();
-        auto peer3 = boost::uuids::random_generator()();
-        info.members.insert(homeobject::PGMember{peer1, "peer1", 1});
-        info.members.insert(homeobject::PGMember{peer2, "peer2", 0});
-        info.members.insert(homeobject::PGMember{peer3, "peer3", 0});
-        auto p = _obj_inst->pg_manager()->create_pg(std::move(info)).get();
-        ASSERT_TRUE(!!p);
-    }
-
-    static void trigger_cp(bool wait) {
-        auto fut = homestore::hs()->cp_mgr().trigger_cp_flush(true /* force */);
-        auto on_complete = [&](auto success) {
-            EXPECT_EQ(success, true);
-            LOGINFO("CP Flush completed");
-        };
-
-        if (wait) {
-            on_complete(std::move(fut).get());
-        } else {
-            std::move(fut).thenValue(on_complete);
-        }
-    }
-
-    using blob_map_t = std::map< std::tuple< pg_id_t, shard_id_t, blob_id_t >, homeobject::Blob >;
-
-    void put_blob(blob_map_t& blob_map, std::vector< std::pair< pg_id_t, shard_id_t > > const& pg_shard_id_vec,
-                  uint64_t const num_blobs_per_shard, uint32_t const max_blob_size) {
-        std::uniform_int_distribution< uint32_t > rand_blob_size{1u, max_blob_size};
-        std::uniform_int_distribution< uint32_t > rand_user_key_size{1u, 1 * 1024};
-
-        for (const auto& id : pg_shard_id_vec) {
-            int64_t pg_id = id.first, shard_id = id.second;
-            for (uint64_t k = 0; k < num_blobs_per_shard; k++) {
-                uint32_t alignment = 512;
-                // Create non 512 byte aligned address to create copy.
-                if (k % 2 == 0) alignment = 256;
-
-                std::string user_key;
-                user_key.resize(rand_user_key_size(rnd_engine));
-                BitsGenerator::gen_random_bits(user_key.size(), (uint8_t*)user_key.data());
-                auto blob_size = rand_blob_size(rnd_engine);
-                homeobject::Blob put_blob{sisl::io_blob_safe(blob_size, alignment), user_key, 42ul};
-                BitsGenerator::gen_random_bits(put_blob.body);
-                // Keep a copy of random payload to verify later.
-                homeobject::Blob clone{sisl::io_blob_safe(blob_size, alignment), user_key, 42ul};
-                std::memcpy(clone.body.bytes(), put_blob.body.bytes(), put_blob.body.size());
-                auto b = _obj_inst->blob_manager()->put(shard_id, std::move(put_blob)).get();
-                ASSERT_TRUE(!!b);
-                auto blob_id = b.value();
-
-                LOGINFO("Put blob pg {} shard {} blob {} data {}", pg_id, shard_id, blob_id,
-                        hex_bytes(clone.body.cbytes(), std::min(10u, clone.body.size())));
-                blob_map.insert({{pg_id, shard_id, blob_id}, std::move(clone)});
-            }
-        }
-    }
-
-    void verify_get_blob(blob_map_t const& blob_map, bool const use_random_offset = false) {
-        uint32_t off = 0, len = 0;
-        for (const auto& [id, blob] : blob_map) {
-            int64_t pg_id = std::get< 0 >(id), shard_id = std::get< 1 >(id), blob_id = std::get< 2 >(id);
-            len = blob.body.size();
-            if (use_random_offset) {
-                std::uniform_int_distribution< uint32_t > rand_off_gen{0u, blob.body.size() - 1u};
-                std::uniform_int_distribution< uint32_t > rand_len_gen{1u, blob.body.size()};
-
-                off = rand_off_gen(rnd_engine);
-                len = rand_len_gen(rnd_engine);
-                if ((off + len) >= blob.body.size()) { len = blob.body.size() - off; }
-            }
-
-            auto g = _obj_inst->blob_manager()->get(shard_id, blob_id, off, len).get();
-            ASSERT_TRUE(!!g);
-            auto result = std::move(g.value());
-            LOGINFO("After restart get blob pg {} shard {} blob {} off {} len {} data {}", pg_id, shard_id, blob_id,
-                    off, len, hex_bytes(result.body.cbytes(), std::min(len, 10u)));
-            EXPECT_EQ(result.body.size(), len);
-            EXPECT_EQ(std::memcmp(result.body.bytes(), blob.body.cbytes() + off, result.body.size()), 0);
-            EXPECT_EQ(result.user_key.size(), blob.user_key.size());
-            EXPECT_EQ(blob.user_key, result.user_key);
-            EXPECT_EQ(blob.object_off, result.object_off);
-        }
-    }
-
-    void restart() {
-        LOGINFO("Restarting homeobject.");
-        _obj_inst.reset();
-        _obj_inst = homeobject::init_homeobject(std::weak_ptr< homeobject::HomeObjectApplication >(app));
-        std::this_thread::sleep_for(std::chrono::seconds{1});
-    }
-};
-
->>>>>>> 68d9b2d7
 TEST_F(HomeObjectFixture, BasicPutGetDelBlobWRestart) {
     auto num_pgs = SISL_OPTIONS["num_pgs"].as< uint64_t >();
     auto num_shards_per_pg = SISL_OPTIONS["num_shards"].as< uint64_t >() / num_pgs;
