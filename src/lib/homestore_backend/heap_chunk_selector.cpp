#include "heap_chunk_selector.h"

#include <execution>
#include <algorithm>
#include <utility>

#include <sisl/logging/logging.h>

namespace homeobject {
// https://github.com/eBay/HomeObject/pull/30#discussion_r1331112743
// we make the following assumptions
// 1 homestore will initialize HeapChunkSelector by adding all the chunks single threaded
// 2 we do not need dynamic chunk requirements

// it means after the single thread initialization,
// 1 the key collection of m_per_dev_heap will never change.
// 2 the key collection of m_chunks will never change

// this should only be called when initializing HeapChunkSelector in Homestore
void HeapChunkSelector::add_chunk(csharedChunk& chunk) { m_chunks.emplace(VChunk(chunk).get_chunk_id(), chunk); }

void HeapChunkSelector::add_chunk_internal(const chunk_num_t chunkID, bool add_to_heap) {
    if (m_chunks.find(chunkID) == m_chunks.end()) {
        // sanity check
        LOGWARNMOD(homeobject, "No chunk found for ChunkID {}", chunkID);
        return;
    }

    const auto& chunk = m_chunks[chunkID];
    VChunk vchunk(chunk);
    auto pdevID = vchunk.get_pdev_id();
    // add this find here, since we don`t want to call make_shared in try_emplace every time.
    auto it = m_per_dev_heap.find(pdevID);
    if (it == m_per_dev_heap.end()) { it = m_per_dev_heap.emplace(pdevID, std::make_shared< PerDevHeap >()).first; }

<<<<<<< HEAD
    // build total blks for every chunk on this device;
    it->second->m_total_blks += vchunk.get_total_blks();

    if (add_to_heap) {
        auto& avalableBlkCounter = it->second->available_blk_count;
        avalableBlkCounter.fetch_add(vchunk.available_blks());

        auto& heapLock = it->second->mtx;
        auto& heap = it->second->m_heap;
        std::lock_guard< std::mutex > l(heapLock);
        heap.emplace(chunk);
    }
=======
    auto& heapLock = it->second->mtx;
    auto& heap = it->second->m_heap;
    {
        std::lock_guard< std::mutex > l(m_defrag_mtx);
        m_defrag_heap.emplace(chunk);
    }
    std::lock_guard< std::mutex > l(heapLock);
    heap.emplace(chunk);
>>>>>>> f3ad82e5
}

// select_chunk will only be called in homestore when creating a shard.
csharedChunk HeapChunkSelector::select_chunk(homestore::blk_count_t count, const homestore::blk_alloc_hints& hint) {
    auto& chunkIdHint = hint.chunk_id_hint;
    if (chunkIdHint.has_value()) {
        LOGWARNMOD(homeobject, "should not allocated a chunk with exiting chunk_id {} in hint!", chunkIdHint.value());
        return nullptr;
    }

    // shardid -> chunkid map is maintained by ShardManager
    // pg_id->pdev_id map is maintained by PgManager
    // chunselector will not take care of the two maps for now.
    uint32_t pdevID = 0;
    auto& pdevIdHint = hint.pdev_id_hint;
    if (!pdevIdHint.has_value()) {
        // this is the first shard of this pg, select a pdev with the most available blocks for it
        auto&& it =
            std::max_element(m_per_dev_heap.begin(), m_per_dev_heap.end(),
                             [](const std::pair< const uint32_t, std::shared_ptr< PerDevHeap > >& lhs,
                                const std::pair< const uint32_t, std::shared_ptr< PerDevHeap > >& rhs) {
                                 return lhs.second->available_blk_count.load() < rhs.second->available_blk_count.load();
                             });
        if (it == m_per_dev_heap.end()) {
            LOGWARNMOD(homeobject, "No pdev found for new pg");
            return nullptr;
        }
        pdevID = it->first;
    } else {
        pdevID = pdevIdHint.value();
    }

    auto it = m_per_dev_heap.find(pdevID);
    if (it == m_per_dev_heap.end()) {
        LOGWARNMOD(homeobject, "No pdev found for pdev {}", pdevID);
        return nullptr;
    }

    auto vchunk = VChunk(nullptr);
    auto& heap = it->second->m_heap;
    if (auto lock_guard = std::lock_guard< std::mutex >(it->second->mtx); !heap.empty()) {
        vchunk = heap.top();
        heap.pop();
    }

    if (vchunk.get_internal_chunk()) {
        auto& avalableBlkCounter = it->second->available_blk_count;
        avalableBlkCounter.fetch_sub(vchunk.available_blks());
        remove_chunk_from_defrag_heap(vchunk.get_chunk_id());
    } else {
        LOGWARNMOD(homeobject, "No pdev found for pdev {}", pdevID);
    }

    return vchunk.get_internal_chunk();
}

csharedChunk HeapChunkSelector::select_specific_chunk(const chunk_num_t chunkID) {
    if (m_chunks.find(chunkID) == m_chunks.end()) {
        // sanity check
        LOGWARNMOD(homeobject, "No chunk found for ChunkID {}", chunkID);
        return nullptr;
    }

    auto const pdevID = VChunk(m_chunks[chunkID]).get_pdev_id();
    auto it = m_per_dev_heap.find(pdevID);
    if (it == m_per_dev_heap.end()) {
        LOGWARNMOD(homeobject, "No pdev found for pdev {}", pdevID);
        return nullptr;
    }

    auto vchunk = VChunk(nullptr);
    auto& heap = it->second->m_heap;
    if (auto lock_guard = std::lock_guard< std::mutex >(it->second->mtx); !heap.empty()) {
        std::vector< VChunk > chunks;
        chunks.reserve(heap.size());
        while (!heap.empty()) {
            auto c = heap.top();
            heap.pop();
            if (c.get_chunk_id() == chunkID) {
                vchunk = c;
                break;
            }
            chunks.push_back(std::move(c));
        }

        for (auto& c : chunks) {
            heap.emplace(c);
        }
    }

    if (vchunk.get_internal_chunk()) {
        auto& avalableBlkCounter = it->second->available_blk_count;
        avalableBlkCounter.fetch_sub(vchunk.available_blks());
        remove_chunk_from_defrag_heap(vchunk.get_chunk_id());
    }

    return vchunk.get_internal_chunk();
}

// most_defrag_chunk will only be called when GC is triggered, and will return the chunk with the most
// defrag blocks
csharedChunk HeapChunkSelector::most_defrag_chunk() {
    chunk_num_t chunkID{0};
    // the chunk might be seleted for creating shard. if this happens, we need to select another chunk
    for (;;) {
        {
            std::lock_guard< std::mutex > lg(m_defrag_mtx);
            if (m_defrag_heap.empty()) break;
            chunkID = m_defrag_heap.top().get_chunk_id();
        }
        auto chunk = select_specific_chunk(chunkID);
        if (chunk) return chunk;
    }
    return nullptr;
}

void HeapChunkSelector::remove_chunk_from_defrag_heap(const chunk_num_t chunkID) {
    std::vector< VChunk > chunks;
    std::lock_guard< std::mutex > lg(m_defrag_mtx);
    chunks.reserve(m_defrag_heap.size());
    while (!m_defrag_heap.empty()) {
        auto c = m_defrag_heap.top();
        m_defrag_heap.pop();
        if (c.get_chunk_id() == chunkID) break;
        chunks.emplace_back(std::move(c));
    }
    for (auto& c : chunks) {
        m_defrag_heap.emplace(c);
    }
}

void HeapChunkSelector::foreach_chunks(std::function< void(csharedChunk&) >&& cb) {
    // we should call `cb` on all the chunks, selected or not
    std::for_each(std::execution::par_unseq, m_chunks.begin(), m_chunks.end(),
                  [cb = std::move(cb)](auto& p) { cb(p.second); });
}

void HeapChunkSelector::release_chunk(const chunk_num_t chunkID) {
    const auto& it = m_chunks.find(chunkID);
    if (it == m_chunks.end()) {
        // sanity check
        LOGWARNMOD(homeobject, "No chunk found for ChunkID {}", chunkID);
    } else {
        add_chunk_internal(chunkID);
    }
}

void HeapChunkSelector::build_per_dev_chunk_heap(const std::unordered_set< chunk_num_t >& excludingChunks) {
    for (const auto& p : m_chunks) {
        bool add_to_heap = true;
        if (excludingChunks.find(p.first) != excludingChunks.end()) { add_to_heap = false; }
        add_chunk_internal(p.first, add_to_heap);
    };
}

homestore::blk_alloc_hints HeapChunkSelector::chunk_to_hints(chunk_num_t chunk_id) const {
    auto iter = m_chunks.find(chunk_id);
    if (iter == m_chunks.end()) {
        LOGWARNMOD(homeobject, "No chunk found for chunk_id {}, will return default blk alloc hints", chunk_id);
        return homestore::blk_alloc_hints();
    }
    homestore::blk_alloc_hints hints;
    hints.pdev_id_hint = VChunk(iter->second).get_pdev_id();
    return hints;
}

// return the maximum number of chunks that can be allocated on pdev
uint32_t HeapChunkSelector::most_available_num_chunks() const {
    uint32_t max_avail_num_chunks = 0ul;
    for (auto const& [_, pdev_heap] : m_per_dev_heap) {
        max_avail_num_chunks = std::max(max_avail_num_chunks, pdev_heap->size());
    }

    return max_avail_num_chunks;
}

uint32_t HeapChunkSelector::total_chunks() const { return m_chunks.size(); }

uint64_t HeapChunkSelector::avail_blks(std::optional< uint32_t > dev_it) const {
    if (!dev_it.has_value()) {
        uint64_t max_avail_blks = 0ull;
        for (auto const& [_, heap] : m_per_dev_heap) {
            std::scoped_lock lock(heap->mtx);
            max_avail_blks = std::max(max_avail_blks, static_cast< uint64_t >(heap->available_blk_count.load()));
        }
        return max_avail_blks;
    } else {
        auto it = m_per_dev_heap.find(dev_it.value());
        std::scoped_lock lock(it->second->mtx);
        if (it == m_per_dev_heap.end()) {
            LOGWARNMOD(homeobject, "No pdev found for pdev {}", dev_it.value());
            return 0;
        }
        return it->second->available_blk_count.load();
    }
}

uint64_t HeapChunkSelector::total_blks(uint32_t dev_id) const {
    auto it = m_per_dev_heap.find(dev_id);
    if (it == m_per_dev_heap.end()) {
        LOGWARNMOD(homeobject, "No pdev found for pdev {}", dev_id);
        return 0;
    }

    return it->second->m_total_blks;
}

} // namespace homeobject<|MERGE_RESOLUTION|>--- conflicted
+++ resolved
@@ -33,7 +33,6 @@
     auto it = m_per_dev_heap.find(pdevID);
     if (it == m_per_dev_heap.end()) { it = m_per_dev_heap.emplace(pdevID, std::make_shared< PerDevHeap >()).first; }
 
-<<<<<<< HEAD
     // build total blks for every chunk on this device;
     it->second->m_total_blks += vchunk.get_total_blks();
 
@@ -46,16 +45,6 @@
         std::lock_guard< std::mutex > l(heapLock);
         heap.emplace(chunk);
     }
-=======
-    auto& heapLock = it->second->mtx;
-    auto& heap = it->second->m_heap;
-    {
-        std::lock_guard< std::mutex > l(m_defrag_mtx);
-        m_defrag_heap.emplace(chunk);
-    }
-    std::lock_guard< std::mutex > l(heapLock);
-    heap.emplace(chunk);
->>>>>>> f3ad82e5
 }
 
 // select_chunk will only be called in homestore when creating a shard.
