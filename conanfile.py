--- conflicted
+++ resolved
@@ -9,11 +9,7 @@
 
 class HomeObjectConan(ConanFile):
     name = "homeobject"
-<<<<<<< HEAD
-    version = "2.3.1"
-=======
-    version = "2.3.2"
->>>>>>> fb403137
+    version = "2.3.3"
 
     homepage = "https://github.com/eBay/HomeObject"
     description = "Blob Store built on HomeReplication"
