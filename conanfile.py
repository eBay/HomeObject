--- conflicted
+++ resolved
@@ -9,11 +9,7 @@
 
 class HomeObjectConan(ConanFile):
     name = "homeobject"
-<<<<<<< HEAD
-    version = "2.2.18"
-=======
-    version = "2.3.0"
->>>>>>> 284b2a91
+    version = "2.3.1"
 
     homepage = "https://github.com/eBay/HomeObject"
     description = "Blob Store built on HomeReplication"
