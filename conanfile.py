from conan import ConanFile
from conan.errors import ConanInvalidConfiguration
from conan.tools.build import check_min_cppstd
from conan.tools.cmake import CMakeToolchain, CMakeDeps, CMake
from conan.tools.files import copy
from os.path import join

required_conan_version = ">=1.60.0"

class HomeObjectConan(ConanFile):
    name = "homeobject"
<<<<<<< HEAD
    version = "2.1.9"
=======
    version = "2.1.11"
>>>>>>> 160f8c10

    homepage = "https://github.com/eBay/HomeObject"
    description = "Blob Store built on HomeReplication"
    topics = ("ebay")
    url = "https://github.com/eBay/HomeObject"
    license = "Apache-2.0"

    settings = "arch", "os", "compiler", "build_type"

    options = {
                "shared": ['True', 'False'],
                "fPIC": ['True', 'False'],
                "coverage": ['True', 'False'],
                "sanitize": ['True', 'False'],
              }
    default_options = {
                'shared': False,
                'fPIC': True,
                'coverage': False,
                'sanitize': False,
            }

    exports_sources = ("CMakeLists.txt", "cmake/*", "src/*", "LICENSE")

    def configure(self):
        if self.options.shared:
            self.options.rm_safe("fPIC")
        if self.settings.build_type == "Debug":
            if self.options.coverage and self.options.sanitize:
                raise ConanInvalidConfiguration("Sanitizer does not work with Code Coverage!")
            if self.conf.get("tools.build:skip_test", default=False):
                if self.options.coverage or self.options.sanitize:
                    raise ConanInvalidConfiguration("Coverage/Sanitizer requires Testing!")

    def build_requirements(self):
        self.test_requires("gtest/1.14.0")

    def requirements(self):
        self.requires("sisl/[^12.2]@oss/master", transitive_headers=True)
        self.requires("homestore/[^6.5]@oss/master")
        self.requires("iomgr/[^11.3]@oss/master")
        self.requires("lz4/1.9.4", override=True)
        self.requires("openssl/3.3.1", override=True)

    def validate(self):
        if self.info.settings.compiler.cppstd:
            check_min_cppstd(self, 20)

    def layout(self):
        self.folders.source = "."
        self.folders.build = join("build", str(self.settings.build_type))
        self.folders.generators = join(self.folders.build, "generators")

        self.cpp.source.components["homestore"].includedirs = ["src/include"]
        self.cpp.source.components["memory"].includedirs = ["src/include"]

        self.cpp.build.components["homestore"].libdirs = ["src/lib/homestore_backend"]
        self.cpp.build.components["memory"].libdirs = ["src/lib/memory_backend"]

        self.cpp.package.components["homestore"].libs = ["homeobject_homestore"]
        self.cpp.package.components["memory"].libs = ["homeobject_memory"]
        self.cpp.package.includedirs = ["include"] # includedirs is already set to 'include' by
        self.cpp.package.libdirs = ["lib"]

    def generate(self):
        # This generates "conan_toolchain.cmake" in self.generators_folder
        tc = CMakeToolchain(self)
        tc.variables["CONAN_CMAKE_SILENT_OUTPUT"] = "ON"
        tc.variables['CMAKE_EXPORT_COMPILE_COMMANDS'] = 'ON'
        tc.variables["CTEST_OUTPUT_ON_FAILURE"] = "ON"
        tc.variables["MEMORY_SANITIZER_ON"] = "OFF"
        tc.variables["CODE_COVERAGE"] = "OFF"
        if self.settings.build_type == "Debug":
            if self.options.get_safe("coverage"):
                tc.variables['CODE_COVERAGE'] = 'ON'
            elif self.options.get_safe("sanitize"):
                tc.variables['MEMORY_SANITIZER_ON'] = 'ON'
        tc.generate()

        # This generates "boost-config.cmake" and "grpc-config.cmake" etc in self.generators_folder
        deps = CMakeDeps(self)
        deps.generate()

    def build(self):
        cmake = CMake(self)
        cmake.configure()
        cmake.build()
        if not self.conf.get("tools.build:skip_test", default=False):
            cmake.test()

    def package(self):
        lib_dir = join(self.package_folder, "lib")
        copy(self, "LICENSE", self.source_folder, join(self.package_folder, "licenses"), keep_path=False)
        copy(self, "*.lib", self.build_folder, lib_dir, keep_path=False)
        copy(self, "*.a", self.build_folder, lib_dir, keep_path=False)
        copy(self, "*.dylib*", self.build_folder, lib_dir, keep_path=False)
        copy(self, "*.dll*", self.build_folder, join(self.package_folder, "bin"), keep_path=False)
        copy(self, "*.so*", self.build_folder, lib_dir, keep_path=False)
        copy(self, "*", join(self.source_folder, "src", "flip", "client", "python"), join(self.package_folder, "bindings", "flip", "python"), keep_path=False)

        copy(self, "*.h*", join(self.source_folder, "src", "include"), join(self.package_folder, "include"), keep_path=True)

    def package_info(self):
        self.cpp_info.components["homestore"].requires = ["homestore::homestore", "iomgr::iomgr", "sisl::sisl"]
        self.cpp_info.components["memory"].requires = ["sisl::sisl"]
        self.cpp_info.components["homeobject"].requires = ["homestore"]

        if self.settings.os == "Linux":
            self.cpp_info.components["homestore"].system_libs.append("pthread")
            self.cpp_info.components["memory"].system_libs.append("pthread")
        if  self.options.sanitize:
            self.cpp_info.components["memory"].sharedlinkflags.append("-fsanitize=address")
            self.cpp_info.components["memory"].exelinkflags.append("-fsanitize=address")
            self.cpp_info.components["memory"].sharedlinkflags.append("-fsanitize=undefined")
            self.cpp_info.components["memory"].exelinkflags.append("-fsanitize=undefined")

        self.cpp_info.names["cmake_find_package"] = "HomeObject"
        self.cpp_info.names["cmake_find_package_multi"] = "HomeObject"<|MERGE_RESOLUTION|>--- conflicted
+++ resolved
@@ -9,11 +9,7 @@
 
 class HomeObjectConan(ConanFile):
     name = "homeobject"
-<<<<<<< HEAD
-    version = "2.1.9"
-=======
     version = "2.1.11"
->>>>>>> 160f8c10
 
     homepage = "https://github.com/eBay/HomeObject"
     description = "Blob Store built on HomeReplication"
@@ -53,7 +49,7 @@
 
     def requirements(self):
         self.requires("sisl/[^12.2]@oss/master", transitive_headers=True)
-        self.requires("homestore/[^6.5]@oss/master")
+        self.requires("homestore/[^6.4]@oss/master")
         self.requires("iomgr/[^11.3]@oss/master")
         self.requires("lz4/1.9.4", override=True)
         self.requires("openssl/3.3.1", override=True)
