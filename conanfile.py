--- conflicted
+++ resolved
@@ -9,11 +9,7 @@
 
 class HomeObjectConan(ConanFile):
     name = "homeobject"
-<<<<<<< HEAD
-    version = "1.0.7"
-=======
-    version = "1.0.8"
->>>>>>> 002c940e
+    version = "1.0.9"
     homepage = "https://github.com/eBay/HomeObject"
     description = "Blob Store built on HomeReplication"
     topics = ("ebay")
