--- conflicted
+++ resolved
@@ -9,11 +9,7 @@
 
 class HomeObjectConan(ConanFile):
     name = "homeobject"
-<<<<<<< HEAD
-    version = "3.1.1"
-=======
-    version = "2.0.11"
->>>>>>> 1756318d
+    version = "2.0.12"
 
     homepage = "https://github.com/eBay/HomeObject"
     description = "Blob Store built on HomeReplication"
@@ -52,14 +48,9 @@
         self.test_requires("gtest/1.14.0")
 
     def requirements(self):
-<<<<<<< HEAD
-        self.requires("homestore/[~6.3, include_prerelease=True]@oss/master")
-        self.requires("sisl/[~12.1, include_prerelease=True]@oss/master")
-=======
         self.requires("sisl/[^12.2]@oss/master", transitive_headers=True)
         self.requires("homestore/[^6.4]@oss/master")
         self.requires("iomgr/[^11.3]@oss/master")
->>>>>>> 1756318d
         self.requires("lz4/1.9.4", override=True)
         self.requires("openssl/3.3.1", override=True)
 
