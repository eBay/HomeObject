--- conflicted
+++ resolved
@@ -9,11 +9,8 @@
 
 class HomeObjectConan(ConanFile):
     name = "homeobject"
-<<<<<<< HEAD
-    version = "0.13.2"
-=======
-    version = "0.14.1"
->>>>>>> ee8dcae4
+    version = "0.14.2"
+
     homepage = "https://github.com/eBay/HomeObject"
     description = "Blob Store built on HomeReplication"
     topics = ("ebay")
